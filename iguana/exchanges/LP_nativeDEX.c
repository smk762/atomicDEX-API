
/******************************************************************************
 * Copyright © 2014-2017 The SuperNET Developers.                             *
 *                                                                            *
 * See the AUTHORS, DEVELOPER-AGREEMENT and LICENSE files at                  *
 * the top-level directory of this distribution for the individual copyright  *
 * holder information and the developer policies on copyright and licensing.  *
 *                                                                            *
 * Unless otherwise agreed in a custom licensing agreement, no part of the    *
 * SuperNET software, including this file may be copied, modified, propagated *
 * or distributed except according to the terms contained in the LICENSE file *
 *                                                                            *
 * Removal or modification of this copyright notice is prohibited.            *
 *                                                                            *
 ******************************************************************************/
//alice only coins GAME UNO BTM ANC: GAME BTCD PPC RDD XZC POT EAC FTC BASH SPR WDC UNO XPM XCN BELA CHC DIME MEC NAUT MED AUR MAX DGC RIC EB3 DOT BTM GEO ANC CANN ICASH WBB SRC PTC ADZ TIPS EQT START EFL FST FJC NYC GCN

//
//  LP_nativeDEX.c
//  marketmaker
//

// SPV at tx level and limit SPV proofing
// coins file
// stats, fix pricearray
// sign packets
// dPoW security
// electrum peers
// withdraw
// verify portfolio
// bittrex balancing


#include <stdio.h>
#include "LP_include.h"
portable_mutex_t LP_peermutex,LP_UTXOmutex,LP_utxomutex,LP_commandmutex,LP_cachemutex,LP_swaplistmutex,LP_forwardmutex,LP_pubkeymutex,LP_networkmutex,LP_psockmutex,LP_coinmutex,LP_messagemutex,LP_portfoliomutex,LP_electrummutex,LP_butxomutex;
int32_t LP_canbind;
char *Broadcaststr;
struct LP_peerinfo  *LP_peerinfos,*LP_mypeer;
struct LP_forwardinfo *LP_forwardinfos;
struct iguana_info *LP_coins;
#include "LP_network.c"

char *activecoins[] = { "BTC", "KMD" };
char GLOBAL_DBDIR[] = { "DB" };
char LP_myipaddr[64],LP_publicaddr[64],USERHOME[512] = { "/root" };
char LP_gui[16] = { "cli" };

char *default_LPnodes[] = { "5.9.253.195", "5.9.253.196", "5.9.253.197", "5.9.253.198", "5.9.253.199", "5.9.253.200", "5.9.253.201", "5.9.253.202", "5.9.253.203", };//"5.9.253.204" }; //

//uint32_t LP_deadman_switch;
uint16_t LP_fixed_pairport,LP_publicport;
int32_t LP_mybussock = -1;
int32_t LP_mypubsock = -1;
int32_t LP_mypullsock = -1;
int32_t LP_showwif,IAMLP = 0;
double LP_profitratio = 1.;

struct LP_privkey { bits256 privkey; uint8_t rmd160[20]; };

struct LP_globals
{
    struct LP_utxoinfo  *LP_utxoinfos[2],*LP_utxoinfos2[2];
    bits256 LP_mypub25519,LP_mypriv25519;
    uint64_t LP_skipstatus[10000];
    uint8_t LP_myrmd160[20],LP_pubsecp[33];
    uint32_t LP_sessionid,counter;
    int32_t LP_pendingswaps,USERPASS_COUNTER,LP_numprivkeys,initializing,waiting,LP_numskips;
    char USERPASS[65],USERPASS_WIFSTR[64],LP_myrmd160str[41],gui[16];
    struct LP_privkey LP_privkeys[100];
} G;

// stubs

void tradebot_swap_balancingtrade(struct basilisk_swap *swap,int32_t iambob)
{
    
}

void tradebot_pendingadd(cJSON *tradejson,char *base,double basevolume,char *rel,double relvolume)
{
    // add to trades
}

char *LP_getdatadir()
{
    return(USERHOME);
}

char *blocktrail_listtransactions(char *symbol,char *coinaddr,int32_t num,int32_t skip)
{
    return(0);
}

#include "LP_socket.c"
#include "LP_secp.c"
#include "LP_bitcoin.c"
#include "LP_coins.c"
#include "LP_rpc.c"
#include "LP_utxo.c"
#include "LP_prices.c"
#include "LP_scan.c"
#include "LP_transaction.c"
#include "LP_remember.c"
#include "LP_swap.c"
#include "LP_peers.c"
#include "LP_utxos.c"
#include "LP_forwarding.c"
#include "LP_ordermatch.c"
#include "LP_portfolio.c"
#include "LP_messages.c"
#include "LP_commands.c"

char *LP_command_process(void *ctx,char *myipaddr,int32_t pubsock,cJSON *argjson,uint8_t *data,int32_t datalen)
{
    char *retstr=0;
    if ( jobj(argjson,"result") != 0 || jobj(argjson,"error") != 0 )
        return(0);
    if ( LP_tradecommand(ctx,myipaddr,pubsock,argjson,data,datalen) <= 0 )
    {
        if ( (retstr= stats_JSON(ctx,myipaddr,pubsock,argjson,"127.0.0.1",0)) != 0 )
        {
            //printf("%s PULL.[%d]-> (%s)\n",myipaddr != 0 ? myipaddr : "127.0.0.1",datalen,retstr);
            //if ( pubsock >= 0 ) //strncmp("{\"error\":",retstr,strlen("{\"error\":")) != 0 &&
                //LP_send(pubsock,retstr,(int32_t)strlen(retstr)+1,0);
        }
    } //else printf("finished tradecommand (%s)\n",jprint(argjson,0));
    return(retstr);
}

char *LP_decrypt(uint8_t *ptr,int32_t *recvlenp)
{
    uint8_t decoded[LP_ENCRYPTED_MAXSIZE + crypto_box_ZEROBYTES],*nonce,*cipher; int32_t recvlen,cipherlen; char *jsonstr = 0;
    recvlen = *recvlenp;
    nonce = &ptr[2];
    cipher = &ptr[2 + crypto_box_NONCEBYTES];
    cipherlen = recvlen - (2 + crypto_box_NONCEBYTES);
    if ( cipherlen > 0 && cipherlen <= sizeof(decoded) )
    {
        if ( (jsonstr= (char *)_SuperNET_decipher(nonce,cipher,decoded,cipherlen,GENESIS_PUBKEY,G.LP_mypriv25519)) != 0 )
        {
            recvlen = (cipherlen - crypto_box_ZEROBYTES);
            if ( strlen(jsonstr)+1 != recvlen )
            {
                printf("unexpected len %d vs recvlen.%d\n",(int32_t)strlen(jsonstr)+1,recvlen);
                jsonstr = 0;
            } else printf("decrypted (%s)\n",jsonstr);
        }
    } else printf("cipher.%d too big for %d\n",cipherlen,(int32_t)sizeof(decoded));
    *recvlenp = recvlen;
    return(jsonstr);
}

char *LP_process_message(void *ctx,char *typestr,char *myipaddr,int32_t pubsock,uint8_t *ptr,int32_t recvlen,int32_t recvsock)
{
    static uint32_t dup,uniq;
    int32_t i,len,cipherlen,datalen=0,duplicate=0,encrypted=0; char *method,*method2,*tmp,*cipherstr,*retstr=0,*jsonstr=0; cJSON *argjson; uint32_t crc32;
    crc32 = calc_crc32(0,&ptr[2],recvlen-2);
    if ( (crc32 & 0xff) == ptr[0] && ((crc32>>8) & 0xff) == ptr[1] )
        encrypted = 1;
    portable_mutex_lock(&LP_commandmutex);
    i = LP_crc32find(&duplicate,-1,crc32);
    if ( duplicate != 0 )
        dup++;
    else uniq++;
    if ( (rand() % 1000) == 0 )
        printf("%s dup.%d (%u / %u) %.1f%% encrypted.%d recv.%u [%02x %02x] vs %02x %02x\n",typestr,duplicate,dup,dup+uniq,(double)100*dup/(dup+uniq),encrypted,crc32,ptr[0],ptr[1],crc32&0xff,(crc32>>8)&0xff);
    if ( duplicate == 0 )
    {
        if ( i >= 0 )
            LP_crc32find(&duplicate,i,crc32);
        if ( encrypted != 0 )
            jsonstr = LP_decrypt(ptr,&recvlen);
        else if ( (datalen= is_hexstr((char *)ptr,0)) > 0 )
        {
            datalen >>= 1;
            jsonstr = malloc(datalen + 1);
            decode_hex((void *)jsonstr,datalen,(char *)ptr);
            jsonstr[datalen] = 0;
        } else jsonstr = (char *)ptr;
        if ( jsonstr != 0 && (argjson= cJSON_Parse(jsonstr)) != 0 )
        {
            uint8_t decoded[LP_ENCRYPTED_MAXSIZE + crypto_box_ZEROBYTES];
            //printf("[%s]\n",jsonstr);
            cipherlen = 0;
            if ( (cipherstr= jstr(argjson,"cipher")) != 0 && (cipherlen= is_hexstr(cipherstr,0)) > 32 && cipherlen <= sizeof(decoded)*2 )
            {
                method2 = jstr(argjson,"method2");
                if ( (method= jstr(argjson,"method")) != 0 && (strcmp(method,"encrypted") == 0 ||(method2 != 0 && strcmp(method2,"encrypted") == 0)) )
                {
                    cipherlen >>= 1;
                    decode_hex(decoded,cipherlen,cipherstr);
                    crc32 = calc_crc32(0,&decoded[2],cipherlen-2);
                    if ( (tmp= LP_decrypt(decoded,&cipherlen)) != 0 )
                    {
                        jsonstr = tmp;
                        free_json(argjson);
                        argjson = cJSON_Parse(jsonstr);
                        recvlen = cipherlen;
                        encrypted = 1;
                        if ( (crc32 & 0xff) == decoded[0] && ((crc32>>8) & 0xff) == decoded[1] )
                        {
                            i = LP_crc32find(&duplicate,-1,crc32);
                            if ( duplicate == 0 && i >= 0 )
                                LP_crc32find(&duplicate,i,crc32);
                        }
                        printf("%02x %02x %08x duplicate.%d decrypted.(%s)\n",decoded[0],decoded[1],crc32,duplicate,jsonstr);
                    }
                    else
                    {
                        printf("packet not for this node %u\n",crc32);
                    }
                } else printf("error (%s) method is %s\n",jsonstr,method);
            }
            if ( jsonstr != 0 && argjson != 0 )
            {
                len = (int32_t)strlen(jsonstr) + 1;
                if ( (retstr= LP_command_process(ctx,myipaddr,pubsock,argjson,&((uint8_t *)ptr)[len],recvlen - len)) != 0 )
                {
                }
                free_json(argjson);
            }
        }
    } //else printf("DUPLICATE.(%s)\n",(char *)ptr);
    portable_mutex_unlock(&LP_commandmutex);
    if ( jsonstr != 0 && (void *)jsonstr != (void *)ptr && encrypted == 0 )
        free(jsonstr);
    if ( ptr != 0 )
        nn_freemsg(ptr), ptr = 0;
    return(retstr);
}

int32_t LP_sock_check(char *typestr,void *ctx,char *myipaddr,int32_t pubsock,int32_t sock,char *remoteaddr)
{
    int32_t recvlen=1,nonz = 0; cJSON *argjson; void *ptr; char *retstr,*str; struct nn_pollfd pfd;
    if ( sock >= 0 )
    {
        while ( nonz < 100 && recvlen > 0 )
        {
            memset(&pfd,0,sizeof(pfd));
            pfd.fd = sock;
            pfd.events = NN_POLLIN;
            if ( nn_poll(&pfd,1,1) != 1 )
                break;
            if ( (recvlen= nn_recv(sock,&ptr,NN_MSG,0)) > 0 )
            {
//printf("RECV.(%s)\n",(char *)ptr);
                nonz++;
                if ( (retstr= LP_process_message(ctx,typestr,myipaddr,pubsock,ptr,recvlen,sock)) != 0 )
                    free(retstr);
                if ( Broadcaststr != 0 )
                {
                    //printf("self broadcast.(%s)\n",Broadcaststr);
                    str = Broadcaststr;
                    Broadcaststr = 0;
                    if ( (argjson= cJSON_Parse(str)) != 0 )
                    {
                        if ( jobj(argjson,"method") != 0 && strcmp("connect",jstr(argjson,"method")) == 0 )
                            printf("self.(%s)\n",str);
                        if ( LP_tradecommand(ctx,myipaddr,pubsock,argjson,0,0) <= 0 )
                        {
                            if ( (retstr= stats_JSON(ctx,myipaddr,pubsock,argjson,remoteaddr,0)) != 0 )
                            free(retstr);
                        }
                        free_json(argjson);
                    }
                    free(str);
                }
            }
        }
    }
    return(nonz);
}

void command_rpcloop(void *myipaddr)
{
    int32_t nonz = 0; char *origipaddr; struct LP_peerinfo *peer,*tmp; void *ctx;
    ctx = bitcoin_ctx();
    if ( (origipaddr= myipaddr) == 0 )
        origipaddr = "127.0.0.1";
    while ( 1 )
    {
        nonz = 0;
        HASH_ITER(hh,LP_peerinfos,peer,tmp)
        {
            if ( peer->errors >= LP_MAXPEER_ERRORS )
            {
                if ( (rand() % 10000) == 0 )
                    peer->errors--;
                else
                {
                    //printf("skip %s\n",peer->ipaddr);
                    continue;
                }
            }
            //printf("check %s pubsock.%d\n",peer->ipaddr,peer->subsock);
            nonz += LP_sock_check("PULL",ctx,origipaddr,LP_mypubsock,peer->subsock,peer->ipaddr);
        }
        /*HASH_ITER(hh,LP_coins,coin,ctmp) // firstrefht,firstscanht,lastscanht
        {
            if ( coin->inactive != 0 )
                continue;
            if ( coin->bussock >= 0 )
                nonz += LP_sock_check(coin->symbol,ctx,origipaddr,-1,coin->bussock,LP_profitratio - 1.);
        }*/
        if ( LP_mypullsock >= 0 )
            nonz += LP_sock_check("SUB",ctx,origipaddr,-1,LP_mypullsock,"127.0.0.1");
        //if ( LP_mybussock >= 0 )
        //    nonz += LP_sock_check("BUS",ctx,origipaddr,-1,LP_mybussock);
        if ( nonz == 0 )
            usleep(10000);
    }
}

int32_t LP_utxos_sync(struct LP_peerinfo *peer)
{
    int32_t i,j,n=0,m,v,posted=0; bits256 txid; cJSON *array,*item,*item2,*array2,*array3; uint64_t total,total2,metric; struct iguana_info *coin,*ctmp; struct LP_address *ap; char *retstr,*retstr2,*coinaddr;
    HASH_ITER(hh,LP_coins,coin,ctmp)
    {
        if ( coin->inactive != 0 )//|| (coin->electrum != 0 && coin->obooktime == 0) )
            continue;
        total = 0;
        LP_listunspent_both(coin->symbol,coin->smartaddr);
        if ( (array= LP_address_utxos(coin,coin->smartaddr,1)) != 0 )
        {
            if ( (n= cJSON_GetArraySize(array)) > 0 )
            {
                for (i=0; i<n; i++)
                {
                    item = jitem(array,i);
                    total += j64bits(item,"value");
                }
            }
            if ( n > 0 && total > 0 && (retstr= issue_LP_listunspent(peer->ipaddr,peer->port,coin->symbol,coin->smartaddr)) != 0 )
            {
                total2 = 0;
                if ( (array2= cJSON_Parse(retstr)) != 0 )
                {
                    if ( (m= cJSON_GetArraySize(array2)) > 0 )
                    {
                        for (i=0; i<m; i++)
                        {
                            item2 = jitem(array2,i);
                            total2 += j64bits(item2,"value");
                        }
                    }
                    if ( total != total2 || n != m )
                    {
                        for (i=0; i<n; i++)
                        {
                            item = jitem(array,i);
                            txid = jbits256(item,"tx_hash");
                            v = jint(item,"tx_pos");
                            for (j=0; j<m; j++)
                            {
                                if ( v == jint(jitem(array2,i),"tx_pos") && bits256_cmp(txid,jbits256(jitem(array2,i),"tx_hash")) == 0 )
                                    break;
                            }
                            if ( j == m )
                            {
                                //printf("%s missing %s\n",peer->ipaddr,jprint(item,0));
                                if ( (retstr2= issue_LP_uitem(peer->ipaddr,peer->port,coin->symbol,coin->smartaddr,txid,v,jint(item,"height"),j64bits(item,"value"))) != 0 )
                                    free(retstr2);
                                posted++;
                            }
                        }
                        if ( 0 && posted != 0 )
                            printf(">>>>>>>> %s compare %s %s (%.8f n%d) (%.8f m%d)\n",peer->ipaddr,coin->symbol,coin->smartaddr,dstr(total),n,dstr(total2),m);
                    } //else printf("%s matches\n",peer->ipaddr);
                    free_json(array2);
                }
                free(retstr);
            }
        }
        if ( (retstr= issue_LP_listunspent(peer->ipaddr,peer->port,coin->symbol,"")) != 0 )
        {
            if ( (array2= cJSON_Parse(retstr)) != 0 )
            {
                if ( (m= cJSON_GetArraySize(array2)) > 0 )
                {
                    for (j=0; j<m; j++)
                    {
                        item = jitem(array2,j);
                        if ( (coinaddr= jfieldname(item)) != 0 )
                        {
                            metric = j64bits(item,"coinaddr");
                            //printf("(%s) -> %.8f n.%d\n",coinaddr,dstr(metric>>16),(uint16_t)metric);
                            if ( (ap= LP_addressfind(coin,coinaddr)) == 0 || _LP_unspents_metric(ap->total,ap->n) != metric )
                            {
                                if ( ap == 0 || ap->n < (metric & 0xffff) )
                                {
                                    if ( (retstr2= issue_LP_listunspent(peer->ipaddr,peer->port,coin->symbol,coinaddr)) != 0 )
                                    {
                                        if ( (array3= cJSON_Parse(retstr2)) != 0 )
                                        {
                                            LP_unspents_array(coin,coinaddr,array3);
                                            //printf("pulled.(%s)\n",retstr2);
                                            free_json(array3);
                                        }
                                        free(retstr2);
                                    }
                                } //else printf("wait for %s to pull %d vs %d\n",peer->ipaddr,ap!=0?ap->n:-1,(uint16_t)metric);
                            }
                        }
                    }
                }
                free_json(array2);
            }
            //printf("processed.(%s)\n",retstr);
            free(retstr);
        }
    }
    return(posted);
}

int32_t LP_mainloop_iter(void *ctx,char *myipaddr,struct LP_peerinfo *mypeer,int32_t pubsock,char *pushaddr,uint16_t myport)
{
    static uint32_t counter,numpeers;
    struct iguana_info *coin,*ctmp; char *retstr,*origipaddr; struct LP_peerinfo *peer,*tmp; uint32_t now; bits256 zero; int32_t needpings,height,nonz = 0;
    now = (uint32_t)time(NULL);
    if ( (origipaddr= myipaddr) == 0 )
        origipaddr = "127.0.0.1";
    if ( mypeer == 0 )
        myipaddr = "127.0.0.1";
    numpeers = LP_numpeers();
    needpings = 0;
    HASH_ITER(hh,LP_peerinfos,peer,tmp)
    {
        if ( peer->errors >= LP_MAXPEER_ERRORS )
        {
            if ( (rand() % 10000) == 0 )
            {
                peer->errors--;
                if ( peer->errors < LP_MAXPEER_ERRORS )
                    peer->diduquery = 0;
            }
            if ( IAMLP == 0 )
                continue;
        }
        if ( now > peer->lastpeers+60 && peer->numpeers > 0 && (peer->numpeers != numpeers || (rand() % 1000) == 0) )
        {
            peer->lastpeers = now;
            if ( strcmp(peer->ipaddr,myipaddr) != 0 )
            {
                LP_peersquery(mypeer,pubsock,peer->ipaddr,peer->port,myipaddr,myport);
                peer->diduquery = 0;
                LP_utxos_sync(peer);
            }
        }
        if ( peer->diduquery == 0 )
        {
            LP_peer_pricesquery(peer);
            peer->diduquery = now;
        }
        if ( peer->needping != 0 )
        {
            needpings++;
            if ( (retstr= issue_LP_notify(peer->ipaddr,peer->port,"127.0.0.1",0,numpeers,G.LP_sessionid,G.LP_myrmd160str,G.LP_mypub25519)) != 0 )
                free(retstr);
            peer->needping = 0;
        }
    }
    if ( needpings != 0 || (counter % 6000) == 5 )
    {
        //printf("needpings.%d send notify\n",needpings);
        LP_notify_pubkeys(ctx,pubsock);
    }
    if ( (counter % 6000) == 10 )
    {
        LP_privkey_updates(ctx,pubsock,0);
    }
    HASH_ITER(hh,LP_coins,coin,ctmp) // firstrefht,firstscanht,lastscanht
    {
        memset(&zero,0,sizeof(zero));
        if ( coin->inactive != 0 )
            continue;
        if ( coin->electrum != 0 )
            continue;
        //if ( coin->obooktime == 0 )
        //    continue;
        if ( time(NULL) > coin->lastgetinfo+LP_GETINFO_INCR )
        {
            if ( (height= LP_getheight(coin)) > coin->longestchain )
            {
                coin->longestchain = height;
                if ( coin->firstrefht != 0 )
                    printf(">>>>>>>>>> set %s longestchain %d (ref.%d [%d, %d])\n",coin->symbol,height,coin->firstrefht,coin->firstscanht,coin->lastscanht);
            } else LP_mempoolscan(coin->symbol,zero);
            coin->lastgetinfo = (uint32_t)time(NULL);
        }
        if ( coin->firstrefht == 0 )
            continue;
        else if ( coin->firstscanht == 0 )
            coin->lastscanht = coin->firstscanht = coin->firstrefht;
        else if ( coin->firstrefht < coin->firstscanht )
        {
            printf("detected %s firstrefht.%d < firstscanht.%d\n",coin->symbol,coin->firstrefht,coin->firstscanht);
            coin->lastscanht = coin->firstscanht = coin->firstrefht;
        }
        if ( coin->lastscanht == coin->longestchain+1 )
            continue;
        else if ( coin->lastscanht > coin->longestchain+1 )
        {
            printf("detected chain rewind lastscanht.%d vs longestchain.%d, first.%d ref.%d\n",coin->lastscanht,coin->longestchain,coin->firstscanht,coin->firstrefht);
            LP_undospends(coin,coin->longestchain-1);
            LP_mempoolscan(coin->symbol,zero);
            coin->lastscanht = coin->longestchain - 1;
            if ( coin->firstscanht < coin->lastscanht )
                coin->lastscanht = coin->firstscanht;
            continue;
        }
        if ( (coin->lastscanht % 1000) == 0 )
            printf("%s ref.%d scan.%d to %d, longest.%d\n",coin->symbol,coin->firstrefht,coin->firstscanht,coin->lastscanht,coin->longestchain);
        if ( LP_blockinit(coin,coin->lastscanht) < 0 )
        {
            printf("blockinit.%s %d error\n",coin->symbol,coin->lastscanht);
            continue;
        }
        coin->lastscanht++;
        //LP_getestimatedrate(coin);
        break;
    }
    if ( (counter % 6000) == 60 )
    {
        if ( (retstr= basilisk_swapentry(0,0)) != 0 )
        {
            //printf("SWAPS.(%s)\n",retstr);
            free(retstr);
        }
    }
    counter++;
    return(nonz);
}

void LP_initcoins(void *ctx,int32_t pubsock,cJSON *coins)
{
    int32_t i,n; cJSON *item;
    for (i=0; i<sizeof(activecoins)/sizeof(*activecoins); i++)
    {
        fprintf(stderr,"%s ",activecoins[i]);
        LP_coinfind(activecoins[i]);
        LP_priceinfoadd(activecoins[i]);
    }
    if ( (n= cJSON_GetArraySize(coins)) > 0 )
    {
        for (i=0; i<n; i++)
        {
            item = jitem(coins,i);
            fprintf(stderr,"%s ",jstr(item,"coin"));
            LP_coincreate(item);
            LP_priceinfoadd(jstr(item,"coin"));
        }
    }
    fprintf(stderr,"privkey updates\n");
}

void LP_initpeers(int32_t pubsock,struct LP_peerinfo *mypeer,char *myipaddr,uint16_t myport,char *seednode)
{
    int32_t i,j; uint32_t r;
    if ( IAMLP != 0 )
    {
        LP_mypeer = mypeer = LP_addpeer(mypeer,pubsock,myipaddr,myport,0,0,0,0,G.LP_sessionid);
        if ( myipaddr == 0 || mypeer == 0 )
        {
            printf("couldnt get myipaddr or null mypeer.%p\n",mypeer);
            exit(-1);
        }
        if ( seednode == 0 || seednode[0] == 0 )
        {
            for (i=0; i<sizeof(default_LPnodes)/sizeof(*default_LPnodes); i++)
            {
                //if ( (rand() % 100) > 25 )
                //    continue;
                LP_peersquery(mypeer,pubsock,default_LPnodes[i],myport,mypeer->ipaddr,myport);
            }
        } else LP_peersquery(mypeer,pubsock,seednode,myport,mypeer->ipaddr,myport);
    }
    else
    {
        if ( myipaddr == 0 )
        {
            printf("couldnt get myipaddr\n");
            exit(-1);
        }
        if ( seednode == 0 || seednode[0] == 0 )
        {
            OS_randombytes((void *)&r,sizeof(r));
            for (j=0; j<sizeof(default_LPnodes)/sizeof(*default_LPnodes); j++)
            {
                i = (r + j) % (sizeof(default_LPnodes)/sizeof(*default_LPnodes));
                LP_peersquery(mypeer,pubsock,default_LPnodes[i],myport,"127.0.0.1",myport);
            }
        } else LP_peersquery(mypeer,pubsock,seednode,myport,"127.0.0.1",myport);
    }
}

void LPinit(uint16_t myport,uint16_t mypullport,uint16_t mypubport,uint16_t mybusport,char *passphrase,int32_t amclient,char *userhome,cJSON *argjson)
{
<<<<<<< HEAD
	char *myipaddr=0; long filesize,n; int32_t timeout,pubsock=-1; struct LP_peerinfo *mypeer=0; char pushaddr[128],subaddr[128],bindaddr[128]; void *ctx = bitcoin_ctx();
=======
    char *myipaddr=0; long filesize,n; int32_t timeout,pubsock=-1; struct LP_peerinfo *mypeer=0; char pushaddr[128],subaddr[128],bindaddr[128],*coins_str=0; cJSON *coinsjson=0; void *ctx = bitcoin_ctx();
>>>>>>> 5cc93e06
    LP_showwif = juint(argjson,"wif");
    if ( passphrase == 0 || passphrase[0] == 0 )
    {
        printf("jeezy says we cant use the nullstring as passphrase and I agree\n");
        exit(-1);
    }
    IAMLP = !amclient;
#ifndef __linux__
    if ( IAMLP != 0 )
    {
        printf("must run a unix node for LP node\n");
        exit(-1);
    }
#endif
    OS_randombytes((void *)&n,sizeof(n));
    if ( jobj(argjson,"gui") != 0 )
        safecopy(LP_gui,jstr(argjson,"gui"),sizeof(LP_gui));
    if ( jobj(argjson,"canbind") == 0 )
    {
#ifndef __linux__
        LP_canbind = IAMLP;
#else
        LP_canbind = IAMLP;
#endif
    }
    else
    {
        LP_canbind = jint(argjson,"canbind");
        printf(">>>>>>>>>>> set LP_canbind.%d\n",LP_canbind);
    }
    if ( LP_canbind > 1000 && LP_canbind < 65536 )
        LP_fixed_pairport = LP_canbind;
    if ( LP_canbind != 0 )
        LP_canbind = 1;
    srand((int32_t)n);
    if ( userhome != 0 && userhome[0] != 0 )
    {
        safecopy(USERHOME,userhome,sizeof(USERHOME));
#ifdef __APPLE__
        strcat(USERHOME,"/Library/Application Support");
#endif
    }
    portable_mutex_init(&LP_peermutex);
    portable_mutex_init(&LP_utxomutex);
    portable_mutex_init(&LP_UTXOmutex);
    portable_mutex_init(&LP_commandmutex);
    portable_mutex_init(&LP_swaplistmutex);
    portable_mutex_init(&LP_cachemutex);
    portable_mutex_init(&LP_networkmutex);
    portable_mutex_init(&LP_forwardmutex);
    portable_mutex_init(&LP_psockmutex);
    portable_mutex_init(&LP_coinmutex);
    portable_mutex_init(&LP_pubkeymutex);
    portable_mutex_init(&LP_electrummutex);
    portable_mutex_init(&LP_messagemutex);
    portable_mutex_init(&LP_portfoliomutex);
    portable_mutex_init(&LP_butxomutex);
#ifndef _WIN32
    if ( system("curl -s4 checkip.amazonaws.com > DB/myipaddr") == 0 )
    {
<<<<<<< HEAD
		char ipfname[64];
		strcpy(ipfname, "DB/myipaddr");
		if ((myipaddr = OS_filestr(&filesize, ipfname)) != 0 && myipaddr[0] != 0)
=======
        char ipfname[64];
        strcpy(ipfname,"DB/myipaddr");
        if ( (myipaddr= OS_filestr(&filesize,ipfname)) != 0 && myipaddr[0] != 0 )
>>>>>>> 5cc93e06
        {
            n = strlen(myipaddr);
            if ( myipaddr[n-1] == '\n' )
                myipaddr[--n] = 0;
            strcpy(LP_myipaddr,myipaddr);
        } else printf("error getting myipaddr\n");
    } else printf("error issuing curl\n");
#else
    myipaddr = clonestr("127.0.0.1");
#endif
    if ( IAMLP != 0 )
    {
        pubsock = -1;
        nanomsg_transportname(0,subaddr,myipaddr,mypubport);
        nanomsg_transportname(1,bindaddr,myipaddr,mypubport);
        if ( (pubsock= nn_socket(AF_SP,NN_PUB)) >= 0 )
        {
            if ( nn_bind(pubsock,bindaddr) >= 0 )
            {
                timeout = 1;
                nn_setsockopt(pubsock,NN_SOL_SOCKET,NN_SNDTIMEO,&timeout,sizeof(timeout));
            }
            else
            {
                printf("error binding to (%s).%d\n",subaddr,pubsock);
                if ( pubsock >= 0 )
                    nn_close(pubsock), pubsock = -1;
            }
        } else printf("error getting pubsock %d\n",pubsock);
        printf(">>>>>>>>> myipaddr.%s (%s) pullsock.%d\n",myipaddr,subaddr,pubsock);
        LP_mypubsock = pubsock;
    }
    printf("got %s, initpeers\n",myipaddr);
    LP_initpeers(pubsock,mypeer,myipaddr,myport,jstr(argjson,"seednode"));
    printf("get public socket\n");
    LP_mypullsock = LP_initpublicaddr(ctx,&mypullport,pushaddr,myipaddr,mypullport,0);
    strcpy(LP_publicaddr,pushaddr);
    LP_publicport = mypullport;
    LP_mybussock = LP_coinbus(mybusport);
    //LP_deadman_switch = (uint32_t)time(NULL);
    printf("canbind.%d my command address is (%s) pullsock.%d pullport.%u\n",LP_canbind,pushaddr,LP_mypullsock,mypullport);
    if ( (coinsjson= jobj(argjson,"coins")) == 0 )
    {
        if ( (coins_str= OS_filestr(&filesize,"coins.json")) != 0 )
        {
            unstringify(coins_str);
            printf("UNSTRINGIFIED.(%s)\n",coins_str);
            coinsjson = cJSON_Parse(coins_str);
            free(coins_str);
            // yes I know this coinsjson is not freed, not sure about if it is referenced
        }
    }
    if ( coinsjson == 0 )
    {
        printf("no coins object or coins file, must abort\n");
        exit(-1);
    }
    LP_initcoins(ctx,pubsock,coinsjson);
    G.waiting = 1;
    LP_passphrase_init(passphrase,jstr(argjson,"gui"));
    if ( IAMLP != 0 && OS_thread_create(malloc(sizeof(pthread_t)),NULL,(void *)LP_psockloop,(void *)&myipaddr) != 0 )
    {
        printf("error launching LP_psockloop for (%s)\n",myipaddr);
        exit(-1);
    }
    if ( OS_thread_create(malloc(sizeof(pthread_t)),NULL,(void *)stats_rpcloop,(void *)&myport) != 0 )
    {
        printf("error launching stats rpcloop for port.%u\n",myport);
        exit(-1);
    }
    if ( OS_thread_create(malloc(sizeof(pthread_t)),NULL,(void *)command_rpcloop,(void *)&myipaddr) != 0 )
    {
        printf("error launching stats rpcloop for port.%u\n",myport);
        exit(-1);
    }
    if ( OS_thread_create(malloc(sizeof(pthread_t)),NULL,(void *)queue_loop,(void *)&myipaddr) != 0 )
    {
        printf("error launching stats rpcloop for port.%u\n",myport);
        exit(-1);
    }
    if ( OS_thread_create(malloc(sizeof(pthread_t)),NULL,(void *)prices_loop,(void *)&myipaddr) != 0 )
    {
        printf("error launching stats rpcloop for port.%u\n",myport);
        exit(-1);
    }
    //if ( (retstr= basilisk_swapentry(0,0)) != 0 )
    //    free(retstr);
    int32_t nonz;
    printf("start mainloop\n");
    while ( 1 )
    {
        nonz = 0;
        G.waiting = 1;
        while ( G.initializing != 0 )
        {
            fprintf(stderr,".");
            sleep(3);
        }
        if ( LP_mainloop_iter(ctx,myipaddr,mypeer,pubsock,pushaddr,myport) != 0 )
            nonz++;
        if ( nonz == 0 )
            usleep(50000);
        else usleep(5000);
    }
}


<|MERGE_RESOLUTION|>--- conflicted
+++ resolved
@@ -596,11 +596,7 @@
 
 void LPinit(uint16_t myport,uint16_t mypullport,uint16_t mypubport,uint16_t mybusport,char *passphrase,int32_t amclient,char *userhome,cJSON *argjson)
 {
-<<<<<<< HEAD
-	char *myipaddr=0; long filesize,n; int32_t timeout,pubsock=-1; struct LP_peerinfo *mypeer=0; char pushaddr[128],subaddr[128],bindaddr[128]; void *ctx = bitcoin_ctx();
-=======
     char *myipaddr=0; long filesize,n; int32_t timeout,pubsock=-1; struct LP_peerinfo *mypeer=0; char pushaddr[128],subaddr[128],bindaddr[128],*coins_str=0; cJSON *coinsjson=0; void *ctx = bitcoin_ctx();
->>>>>>> 5cc93e06
     LP_showwif = juint(argjson,"wif");
     if ( passphrase == 0 || passphrase[0] == 0 )
     {
@@ -661,15 +657,9 @@
 #ifndef _WIN32
     if ( system("curl -s4 checkip.amazonaws.com > DB/myipaddr") == 0 )
     {
-<<<<<<< HEAD
-		char ipfname[64];
-		strcpy(ipfname, "DB/myipaddr");
-		if ((myipaddr = OS_filestr(&filesize, ipfname)) != 0 && myipaddr[0] != 0)
-=======
         char ipfname[64];
         strcpy(ipfname,"DB/myipaddr");
         if ( (myipaddr= OS_filestr(&filesize,ipfname)) != 0 && myipaddr[0] != 0 )
->>>>>>> 5cc93e06
         {
             n = strlen(myipaddr);
             if ( myipaddr[n-1] == '\n' )
