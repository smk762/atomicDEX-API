//! Atomic swap loops and states
//!
//! # A note on the terminology used
//!
//! Alice = Buyer = Liquidity receiver = Taker
//! ("*The process of an atomic swap begins with the person who makes the initial request — this is the liquidity receiver*" - Komodo Whitepaper).
//!
//! Bob = Seller = Liquidity provider = Market maker
//! ("*On the other side of the atomic swap, we have the liquidity provider — we call this person, Bob*" - Komodo Whitepaper).
//!
//! # Algorithm updates
//!
//! At the end of 2018 most UTXO coins have BIP65 (https://github.com/bitcoin/bips/blob/master/bip-0065.mediawiki).
//! The previous swap protocol discussions took place at 2015-2016 when there were just a few
//! projects that implemented CLTV opcode support:
//! https://bitcointalk.org/index.php?topic=1340621.msg13828271#msg13828271
//! https://bitcointalk.org/index.php?topic=1364951
//! So the Tier Nolan approach is a bit outdated, the main purpose was to allow swapping of a coin
//! that doesn't have CLTV at least as Alice side (as APayment is 2of2 multisig).
//! Nowadays the protocol can be simplified to the following (UTXO coins, BTC and forks):
//!
//! 1. AFee: OP_DUP OP_HASH160 FEE_RMD160 OP_EQUALVERIFY OP_CHECKSIG
//!
//! 2. BPayment:
//! OP_IF
//! <now + LOCKTIME*2> OP_CLTV OP_DROP <bob_pub> OP_CHECKSIG
//! OP_ELSE
//! OP_SIZE 32 OP_EQUALVERIFY OP_HASH160 <hash(bob_privN)> OP_EQUALVERIFY <alice_pub> OP_CHECKSIG
//! OP_ENDIF
//!
//! 3. APayment:
//! OP_IF
//! <now + LOCKTIME> OP_CLTV OP_DROP <alice_pub> OP_CHECKSIG
//! OP_ELSE
//! OP_SIZE 32 OP_EQUALVERIFY OP_HASH160 <hash(bob_privN)> OP_EQUALVERIFY <bob_pub> OP_CHECKSIG
//! OP_ENDIF
//!

/******************************************************************************
 * Copyright © 2014-2018 The SuperNET Developers.                             *
 *                                                                            *
 * See the AUTHORS, DEVELOPER-AGREEMENT and LICENSE files at                  *
 * the top-level directory of this distribution for the individual copyright  *
 * holder information and the developer policies on copyright and licensing.  *
 *                                                                            *
 * Unless otherwise agreed in a custom licensing agreement, no part of the    *
 * SuperNET software, including this file may be copied, modified, propagated *
 * or distributed except according to the terms contained in the LICENSE file *
 *                                                                            *
 * Removal or modification of this copyright notice is prohibited.            *
 *                                                                            *
 ******************************************************************************/
//
//  lp_swap.rs
//  marketmaker
//
#![allow(uncommon_codepoints)]
#![cfg_attr(not(feature = "native"), allow(dead_code))]

use async_std::sync as async_std_sync;
use bigdecimal::BigDecimal;
use coins::{lp_coinfind, TradeFee, TransactionEnum};
<<<<<<< HEAD
use common::{
    block_on, now_ms, read_dir, rpc_response, slurp, write, HyRes,
    executor::{spawn, Timer},
    mm_ctx::{from_ctx, MmArc},
    mm_number::MmNumber,
};
use crate::mm2::{
    gossipsub::{GossipsubEventHandler, pub_sub_topic, TOPIC_SEPARATOR, TopicPrefix}
};
=======
use common::{block_on,
             executor::spawn,
             mm_ctx::{from_ctx, MmArc},
             mm_number::MmNumber,
             read_dir, rpc_response, slurp, write, HyRes};
>>>>>>> 8a284f02
use http::Response;
use primitives::hash::{H160, H256, H264};
use rpc::v1::types::{Bytes as BytesJson, H256 as H256Json};
use serde_json::{self as json, Value as Json};
<<<<<<< HEAD
use serialization::{Deserializable, deserialize, Reader, Serializable, serialize, Stream};
use std::collections::{HashSet, HashMap};
=======
use std::collections::{HashMap, HashSet};
>>>>>>> 8a284f02
use std::ffi::OsStr;
use std::path::PathBuf;
use std::sync::{Arc, Mutex, Weak};
use std::thread;
use std::time::Duration;
use uuid::Uuid;

pub const SWAP_PREFIX: TopicPrefix = "swap";

pub struct SwapMsg {
    subject: &'static str,
    data: Vec<u8>,
}

impl Serializable for SwapMsg {
    fn serialize(&self, s: &mut Stream) {
        match self.subject {
            "negotiation" => s.append(&0u8),
            "negotiation-reply" => s.append(&1u8),
            "negotiated" => s.append(&2u8),
            "taker-fee" => s.append(&3u8),
            "maker-payment" => s.append(&4u8),
            "taker-payment" => s.append(&5u8),
            _ => panic!("Unknown subject {}", self.subject),
        };
        s.append(&(self.data.len() as u32));
        s.append_slice(&self.data);
    }
}

impl Deserializable for SwapMsg {
    fn deserialize<T>(reader: &mut Reader<T>) -> Result<Self, serialization::Error>
        where Self: Sized, T: std::io::Read {
        let tag: u8 = reader.read()?;
        let subject = match tag {
            0 => "negotiation",
            1 => "negotiation-reply",
            2 => "negotiated",
            3 => "taker-fee",
            4 => "maker-payment",
            5 => "taker-payment",
            _ => return Err(serialization::Error::Custom(ERRL!("Unsupported tag {}", tag))),
        };
        let len: u32 = reader.read()?;
        let mut data = vec![0; len as usize];
        reader.read_slice(&mut data)?;
        Ok(SwapMsg {
            subject,
            data,
        })
    }
}

pub struct SwapsGossipsubConnector {
    pub ctx: MmArc,
}

impl GossipsubEventHandler for SwapsGossipsubConnector {
    fn peer_subscribed(&self, _peer: &str, _topic: &str) {
        // do nothing
    }

    fn message_received(&self, _peer: String, topics: &[&str], msg: &[u8]) {
        for topic in topics {
            let mut split = topic.split(|maybe_sep| maybe_sep == TOPIC_SEPARATOR);
            match split.next() {
                Some(SWAP_PREFIX) => match split.next() {
                    Some(maybe_uuid) => {
                        log!({"Processing swap msg {} {:?}", maybe_uuid, msg});
                        process_msg(self.ctx.clone(), maybe_uuid, msg);
                    },
                    None => (),
                }
                _ => (),
            }
        }
    }

    fn peer_disconnected(&self, _peer: &str) {
        // do nothing
    }
}

pub fn process_msg(ctx: MmArc, topic: &str, msg: &[u8]) {
    let msg: SwapMsg = match deserialize(msg) {
        Ok(m) => m,
        Err(e) => {
            log!("Swap msg deserialize error " [e]);
            return
        },
    };
    let swap_ctx = unwrap!(SwapsContext::from_ctx(&ctx));
    let mut msgs = unwrap!(swap_ctx.swap_msgs.lock());
    msgs.entry(topic.to_string()).or_insert(HashMap::new()).insert(msg.subject, msg.data);
}

pub fn swap_topic(uuid: &str) -> String {
    pub_sub_topic(SWAP_PREFIX, uuid)
}

// NB: Using a macro instead of a function in order to preserve the line numbers in the log.
macro_rules! send {
    ($ctx: expr, $subj: expr, $topic: expr, $payload: expr) => {{
        // Checksum here helps us visually verify the logistics between the Maker and Taker logs.
        // let crc = crc32::checksum_ieee (&$payload);
        // log!("Sending '" ($subj) "' (" ($payload.len()) " bytes, crc " (crc) ")");
        let msg = SwapMsg {
            subject: $subj,
            data: $payload,
        };
        $ctx.broadcast_p2p_msg($topic, serialize(&msg).take());
    }}
}

async fn recv_swap_msg(ctx: MmArc, subject: &'static str, uuid: &str, timeout: u64) -> Result<Vec<u8>, String> {
    let started = now_ms() / 1000;
    let timeout = BASIC_COMM_TIMEOUT + timeout;
    let wait_until = started + timeout;
    loop {
        Timer::sleep(1.).await;
        let swap_ctx = unwrap!(SwapsContext::from_ctx(&ctx));
        let mut msgs = unwrap!(swap_ctx.swap_msgs.lock());
        match msgs.get_mut(uuid) {
            Some(swap_msgs) => {
                match swap_msgs.remove(subject) {
                    Some(msg) => return Ok(msg),
                    None => (),
                }
            }
            None => (),
        }
        let now = now_ms() / 1000;
        if now > wait_until {
            return ERR!("Timeout ({} > {})", now - started, timeout)
        }
    }
}

/*
// NB: `$validator` is where we should put the decryption and verification in,
// in order for the bogus DHT input to disrupt communication less.
macro_rules! recv_ {
    ($swap: expr, $subj: expr, $timeout_sec: expr, $ec: expr, $validator: expr) => {{
        let recv_subject = $subj$swap.uuid;
        let recv_f = peers::recv ($swap.ctx.clone(), recv_subjectᵇ, fallback, $validator);

        let started = now_float();
        let timeout = (BASIC_COMM_TIMEOUT + $timeout_sec) as f64;
        let timeoutᶠ = Timer::till (started + timeout);
        (async move {
            let r = match futures::future::select (Box::pin (recv_f), timeoutᶠ) .await {
                Either::Left ((r, _)) => r,
                Either::Right (_) => return ERR! ("timeout ({:.1} > {:.1})", now_float() - started, timeout)
            };
            if let Ok (ref payload) = r {
                // Checksum here helps us visually verify the logistics between the Maker and Taker logs.
                let crc = crc32::checksum_ieee (&payload);
                log! ("Received '" (recv_subject) "' (" (payload.len()) " bytes, crc " (crc) ")");
            }
            r
        }).await
    }}
}

macro_rules! recv {
    ($selff: ident, $subj: expr, $timeout_sec: expr, $ec: expr, $validator: expr) => {
        recv_!($selff, $subj, $timeout_sec, $ec, $validator)
    };
    // Use this form if there's a sending future to terminate upon receiving the answer.
    ($selff: ident, $sending_f: ident, $subj: expr, $timeout_sec: expr, $ec: expr, $validator: expr) => {{
        let payload = recv_!($selff, $subj, $timeout_sec, $ec, $validator);
        drop($sending_f);
        payload
    }};
}
*/

#[path = "lp_swap/maker_swap.rs"] mod maker_swap;

#[path = "lp_swap/taker_swap.rs"] mod taker_swap;

pub use maker_swap::{check_balance_for_maker_swap, run_maker_swap, MakerSwap, RunMakerSwapInput};
use maker_swap::{stats_maker_swap_file_path, MakerSavedSwap, MakerSwapEvent};
use num_rational::BigRational;
pub use taker_swap::{check_balance_for_taker_swap, max_taker_vol, run_taker_swap, RunTakerSwapInput, TakerSwap};
use taker_swap::{stats_taker_swap_file_path, TakerSavedSwap, TakerSwapEvent};

/// Includes the grace time we add to the "normal" timeouts
/// in order to give different and/or heavy communication channels a chance.
const BASIC_COMM_TIMEOUT: u64 = 90;

/// Default atomic swap payment locktime, in seconds.
/// Maker sends payment with LOCKTIME * 2
/// Taker sends payment with LOCKTIME
pub const PAYMENT_LOCKTIME: u64 = 3600 * 2 + 300 * 2;
const _SWAP_DEFAULT_NUM_CONFIRMS: u32 = 1;
const _SWAP_DEFAULT_MAX_CONFIRMS: u32 = 6;
/// MM2 checks that swap payment is confirmed every WAIT_CONFIRM_INTERVAL seconds
const WAIT_CONFIRM_INTERVAL: u64 = 15;

#[derive(Debug, PartialEq, Serialize)]
pub enum RecoveredSwapAction {
    RefundedMyPayment,
    SpentOtherPayment,
}

#[derive(Debug, PartialEq)]
pub struct RecoveredSwap {
    action: RecoveredSwapAction,
    coin: String,
    transaction: TransactionEnum,
}

/// Represents the amount of a coin locked by ongoing swap
pub struct LockedAmount {
    coin: String,
    amount: MmNumber,
}

pub trait AtomicSwap: Send + Sync {
    fn locked_amount(&self, trade_fee: &TradeFee) -> LockedAmount;

    fn uuid(&self) -> &str;

    fn maker_coin(&self) -> &str;

    fn taker_coin(&self) -> &str;
}

#[derive(Serialize)]
#[serde(tag = "type", content = "event")]
pub enum SwapEvent {
    Maker(MakerSwapEvent),
    Taker(TakerSwapEvent),
}

impl Into<SwapEvent> for MakerSwapEvent {
    fn into(self) -> SwapEvent { SwapEvent::Maker(self) }
}

impl Into<SwapEvent> for TakerSwapEvent {
    fn into(self) -> SwapEvent { SwapEvent::Taker(self) }
}

#[derive(Serialize)]
struct BanReason {
    caused_by_swap: String,
    caused_by_event: SwapEvent,
}

struct SwapsContext {
    running_swaps: Mutex<Vec<Weak<dyn AtomicSwap>>>,
    banned_pubkeys: Mutex<HashMap<H256Json, BanReason>>,
    /// The clonable receiver of multi-consumer async channel awaiting for shutdown_tx.send() to be
    /// invoked to stop all running swaps.
    /// MM2 is used as static lib on some platforms e.g. iOS so it doesn't run as separate process.
    /// So when stop was invoked the swaps could stay running on shared executors causing
    /// Very unpleasant consequences
    shutdown_rx: async_std_sync::Receiver<()>,
    swap_msgs: Mutex<HashMap<String, HashMap<&'static str, Vec<u8>>>>,
}

impl SwapsContext {
    /// Obtains a reference to this crate context, creating it if necessary.
    fn from_ctx(ctx: &MmArc) -> Result<Arc<SwapsContext>, String> {
        Ok(try_s!(from_ctx(&ctx.swaps_ctx, move || {
            let (shutdown_tx, shutdown_rx) = async_std_sync::channel(1);
            let mut shutdown_tx = Some(shutdown_tx);
            ctx.on_stop(Box::new(move || {
                if let Some(shutdown_tx) = shutdown_tx.take() {
                    log!("on_stop] firing shutdown_tx!");
                    spawn(async move {
                        shutdown_tx.send(()).await;
                    });
                    Ok(())
                } else {
                    ERR!("on_stop callback called twice!")
                }
            }));

            Ok(SwapsContext {
                running_swaps: Mutex::new(vec![]),
                banned_pubkeys: Mutex::new(HashMap::new()),
                swap_msgs: Mutex::new(HashMap::new()),
                shutdown_rx,
            })
        })))
    }
}

pub fn ban_pubkey(ctx: &MmArc, pubkey: H256, swap_uuid: &str, event: SwapEvent) {
    let ctx = unwrap!(SwapsContext::from_ctx(ctx));
    let mut banned = unwrap!(ctx.banned_pubkeys.lock());
    banned.insert(pubkey.into(), BanReason {
        caused_by_swap: swap_uuid.into(),
        caused_by_event: event,
    });
}

pub fn is_pubkey_banned(ctx: &MmArc, pubkey: &H256Json) -> bool {
    let ctx = unwrap!(SwapsContext::from_ctx(ctx));
    let banned = unwrap!(ctx.banned_pubkeys.lock());
    banned.contains_key(pubkey)
}

/// Get total amount of selected coin locked by all currently ongoing swaps
pub fn get_locked_amount(ctx: &MmArc, coin: &str, trade_fee: &TradeFee) -> MmNumber {
    let swap_ctx = unwrap!(SwapsContext::from_ctx(&ctx));
    let mut swaps = unwrap!(swap_ctx.running_swaps.lock());
    *swaps = swaps.drain_filter(|swap| swap.upgrade().is_some()).collect();
    swaps.iter().fold(0.into(), |total, swap| match swap.upgrade() {
        Some(swap) => {
            let locked = swap.locked_amount(trade_fee);
            if locked.coin == coin {
                &total + &locked.amount
            } else {
                total
            }
        },
        None => total,
    })
}

/// Get number of currently running swaps
pub fn running_swaps_num(ctx: &MmArc) -> u64 {
    let swap_ctx = unwrap!(SwapsContext::from_ctx(&ctx));
    let swaps = unwrap!(swap_ctx.running_swaps.lock());
    swaps.iter().fold(0, |total, swap| match swap.upgrade() {
        Some(_) => total + 1,
        None => total,
    })
}

/// Get total amount of selected coin locked by all currently ongoing swaps except the one with selected uuid
fn get_locked_amount_by_other_swaps(ctx: &MmArc, except_uuid: &str, coin: &str, trade_fee: &TradeFee) -> MmNumber {
    let swap_ctx = unwrap!(SwapsContext::from_ctx(&ctx));
    let mut swaps = unwrap!(swap_ctx.running_swaps.lock());
    *swaps = swaps.drain_filter(|swap| swap.upgrade().is_some()).collect();
    swaps.iter().fold(0.into(), |total, swap| match swap.upgrade() {
        Some(swap) => {
            let locked = swap.locked_amount(trade_fee);
            if locked.coin == coin && swap.uuid() != except_uuid {
                &total + &locked.amount
            } else {
                total
            }
        },
        None => total,
    })
}

pub fn active_swaps_using_coin(ctx: &MmArc, coin: &str) -> Result<Vec<Uuid>, String> {
    let swap_ctx = try_s!(SwapsContext::from_ctx(&ctx));
    let swaps = try_s!(swap_ctx.running_swaps.lock());
    let mut uuids = vec![];
    for swap in swaps.iter() {
        if let Some(swap) = swap.upgrade() {
            if swap.maker_coin() == coin || swap.taker_coin() == coin {
                uuids.push(try_s!(swap.uuid().parse()))
            }
        }
    }
    Ok(uuids)
}

#[derive(Clone, Copy, Debug)]
pub struct SwapConfirmationsSettings {
    pub maker_coin_confs: u64,
    pub maker_coin_nota: bool,
    pub taker_coin_confs: u64,
    pub taker_coin_nota: bool,
}

impl SwapConfirmationsSettings {
    pub fn requires_notarization(&self) -> bool { self.maker_coin_nota || self.taker_coin_nota }
}

fn coin_with_4x_locktime(ticker: &str) -> bool {
    match ticker {
        "BCH" => true,
        "BTG" => true,
        "SBTC" => true,
        _ => false,
    }
}

#[derive(Debug)]
pub enum AtomicLocktimeVersion {
    V1,
    V2 {
        my_conf_settings: SwapConfirmationsSettings,
        other_conf_settings: SwapConfirmationsSettings,
    },
}

pub fn lp_atomic_locktime_v1(maker_coin: &str, taker_coin: &str) -> u64 {
    if maker_coin == "BTC" || taker_coin == "BTC" {
        PAYMENT_LOCKTIME * 10
    } else if coin_with_4x_locktime(maker_coin) || coin_with_4x_locktime(taker_coin) {
        PAYMENT_LOCKTIME * 4
    } else {
        PAYMENT_LOCKTIME
    }
}

pub fn lp_atomic_locktime_v2(
    maker_coin: &str,
    taker_coin: &str,
    my_conf_settings: &SwapConfirmationsSettings,
    other_conf_settings: &SwapConfirmationsSettings,
) -> u64 {
    if maker_coin == "BTC"
        || taker_coin == "BTC"
        || coin_with_4x_locktime(maker_coin)
        || coin_with_4x_locktime(taker_coin)
        || my_conf_settings.requires_notarization()
        || other_conf_settings.requires_notarization()
    {
        PAYMENT_LOCKTIME * 4
    } else {
        PAYMENT_LOCKTIME
    }
}

/// Some coins are "slow" (block time is high - e.g. BTC average block time is ~10 minutes).
/// https://bitinfocharts.com/comparison/bitcoin-confirmationtime.html
/// We need to increase payment locktime accordingly when at least 1 side of swap uses "slow" coin.
pub fn lp_atomic_locktime(maker_coin: &str, taker_coin: &str, version: AtomicLocktimeVersion) -> u64 {
    match version {
        AtomicLocktimeVersion::V1 => lp_atomic_locktime_v1(maker_coin, taker_coin),
        AtomicLocktimeVersion::V2 {
            my_conf_settings,
            other_conf_settings,
        } => lp_atomic_locktime_v2(maker_coin, taker_coin, &my_conf_settings, &other_conf_settings),
    }
}

fn dex_fee_rate(base: &str, rel: &str) -> MmNumber {
    if base == "KMD" || rel == "KMD" {
        // 1/777 - 10%
        BigRational::new(9.into(), 7770.into()).into()
    } else {
        BigRational::new(1.into(), 777.into()).into()
    }
}

pub fn dex_fee_amount(base: &str, rel: &str, trade_amount: &MmNumber) -> MmNumber {
    let rate = dex_fee_rate(base, rel);
    // 0.00001
    let min_fee = BigRational::new(1.into(), 10000.into()).into();
    let fee_amount = trade_amount * &rate;
    if fee_amount < min_fee {
        min_fee
    } else {
        fee_amount
    }
}

/// Data to be exchanged and validated on swap start, the replacement of LP_pubkeys_data, LP_choosei_data, etc.
#[derive(Debug, Default, Deserializable, Eq, PartialEq, Serializable)]
struct SwapNegotiationData {
    started_at: u64,
    payment_locktime: u64,
    secret_hash: H160,
    persistent_pubkey: H264,
}

fn my_swaps_dir(ctx: &MmArc) -> PathBuf { ctx.dbdir().join("SWAPS").join("MY") }

pub fn my_swap_file_path(ctx: &MmArc, uuid: &str) -> PathBuf { my_swaps_dir(ctx).join(format!("{}.json", uuid)) }

fn save_stats_swap(ctx: &MmArc, swap: &SavedSwap) -> Result<(), String> {
    let (path, content) = match &swap {
        SavedSwap::Maker(maker_swap) => (
            stats_maker_swap_file_path(ctx, &maker_swap.uuid),
            try_s!(json::to_vec(&maker_swap)),
        ),
        SavedSwap::Taker(taker_swap) => (
            stats_taker_swap_file_path(ctx, &taker_swap.uuid),
            try_s!(json::to_vec(&taker_swap)),
        ),
    };
    try_s!(write(&path, &content));
    Ok(())
}

#[derive(Debug, Serialize, Deserialize)]
#[serde(tag = "type")]
enum SavedSwap {
    Maker(MakerSavedSwap),
    Taker(TakerSavedSwap),
}

/// The helper structure that makes easier to parse the response for GUI devs
/// They won't have to parse the events themselves handling possible errors, index out of bounds etc.
#[derive(Debug, Serialize, Deserialize)]
pub struct MySwapInfo {
    my_coin: String,
    other_coin: String,
    my_amount: BigDecimal,
    other_amount: BigDecimal,
    started_at: u64,
}

impl SavedSwap {
    fn is_finished(&self) -> bool {
        match self {
            SavedSwap::Maker(swap) => swap.is_finished(),
            SavedSwap::Taker(swap) => swap.is_finished(),
        }
    }

    fn uuid(&self) -> &str {
        match self {
            SavedSwap::Maker(swap) => &swap.uuid,
            SavedSwap::Taker(swap) => &swap.uuid,
        }
    }

    fn maker_coin_ticker(&self) -> Result<String, String> {
        match self {
            SavedSwap::Maker(swap) => swap.maker_coin(),
            SavedSwap::Taker(swap) => swap.maker_coin(),
        }
    }

    fn taker_coin_ticker(&self) -> Result<String, String> {
        match self {
            SavedSwap::Maker(swap) => swap.taker_coin(),
            SavedSwap::Taker(swap) => swap.taker_coin(),
        }
    }

    fn get_my_info(&self) -> Option<MySwapInfo> {
        match self {
            SavedSwap::Maker(swap) => swap.get_my_info(),
            SavedSwap::Taker(swap) => swap.get_my_info(),
        }
    }

    fn recover_funds(self, ctx: MmArc) -> Result<RecoveredSwap, String> {
        let maker_ticker = try_s!(self.maker_coin_ticker());
        let maker_coin = match lp_coinfind(&ctx, &maker_ticker) {
            Ok(Some(c)) => c,
            Ok(None) => return ERR!("Coin {} is not activated", maker_ticker),
            Err(e) => return ERR!("Error {} on {} coin find attempt", e, maker_ticker),
        };

        let taker_ticker = try_s!(self.taker_coin_ticker());
        let taker_coin = match lp_coinfind(&ctx, &taker_ticker) {
            Ok(Some(c)) => c,
            Ok(None) => return ERR!("Coin {} is not activated", taker_ticker),
            Err(e) => return ERR!("Error {} on {} coin find attempt", e, taker_ticker),
        };
        match self {
            SavedSwap::Maker(saved) => {
                let (maker_swap, _) = try_s!(MakerSwap::load_from_saved(ctx, maker_coin, taker_coin, saved));
                Ok(try_s!(maker_swap.recover_funds()))
            },
            SavedSwap::Taker(saved) => {
                let (taker_swap, _) = try_s!(TakerSwap::load_from_saved(ctx, maker_coin, taker_coin, saved));
                Ok(try_s!(taker_swap.recover_funds()))
            },
        }
    }

    fn is_recoverable(&self) -> bool {
        match self {
            SavedSwap::Maker(saved) => saved.is_recoverable(),
            SavedSwap::Taker(saved) => saved.is_recoverable(),
        }
    }

    fn save_to_db(&self, ctx: &MmArc) -> Result<(), String> {
        let path = my_swap_file_path(ctx, self.uuid());
        if path.exists() {
            return ERR!("File already exists");
        };
        let content = try_s!(json::to_vec(self));
        try_s!(std::fs::write(path, &content));
        Ok(())
    }
}

#[derive(Clone, Debug, Deserialize, PartialEq, Eq, Serialize)]
pub struct SwapError {
    error: String,
}

impl Into<SwapError> for String {
    fn into(self) -> SwapError { SwapError { error: self } }
}

impl Into<SwapError> for &str {
    fn into(self) -> SwapError { SwapError { error: self.into() } }
}

#[derive(Serialize)]
struct MySwapStatusResponse<'a> {
    #[serde(flatten)]
    swap: &'a SavedSwap,
    my_info: Option<MySwapInfo>,
    recoverable: bool,
}

impl<'a> From<&'a SavedSwap> for MySwapStatusResponse<'a> {
    fn from(swap: &'a SavedSwap) -> MySwapStatusResponse {
        MySwapStatusResponse {
            swap,
            my_info: swap.get_my_info(),
            recoverable: swap.is_recoverable(),
        }
    }
}

/// Returns the status of swap performed on `my` node
pub fn my_swap_status(ctx: MmArc, req: Json) -> HyRes {
    let uuid = try_h!(req["params"]["uuid"]
        .as_str()
        .ok_or("uuid parameter is not set or is not string"));
    let path = my_swap_file_path(&ctx, uuid);
    let content = try_h!(slurp(&path));
    if content.is_empty() {
        return rpc_response(
            404,
            json!({
                "error": "swap data is not found"
            })
            .to_string(),
        );
    }
    let status: SavedSwap = try_h!(json::from_slice(&content));

    rpc_response(
        200,
        json!({ "result": MySwapStatusResponse::from(&status) }).to_string(),
    )
}

/// Returns the status of requested swap, typically performed by other nodes and saved by `save_stats_swap_status`
pub fn stats_swap_status(ctx: MmArc, req: Json) -> HyRes {
    let uuid = try_h!(req["params"]["uuid"]
        .as_str()
        .ok_or("uuid parameter is not set or is not string"));
    let maker_path = stats_maker_swap_file_path(&ctx, uuid);
    let taker_path = stats_taker_swap_file_path(&ctx, uuid);
    let maker_content = try_h!(slurp(&maker_path));
    let taker_content = try_h!(slurp(&taker_path));
    let maker_status: Option<MakerSavedSwap> = if maker_content.is_empty() {
        None
    } else {
        Some(try_h!(json::from_slice(&maker_content)))
    };

    let taker_status: Option<TakerSavedSwap> = if taker_content.is_empty() {
        None
    } else {
        Some(try_h!(json::from_slice(&taker_content)))
    };

    if maker_status.is_none() && taker_status.is_none() {
        return rpc_response(
            404,
            json!({
                "error": "swap data is not found"
            })
            .to_string(),
        );
    }

    rpc_response(
        200,
        json!({
            "result": {
                "maker": maker_status,
                "taker": taker_status,
            }
        })
        .to_string(),
    )
}

/// Broadcasts `my` swap status to P2P network
fn broadcast_my_swap_status(uuid: &str, ctx: &MmArc) -> Result<(), String> {
    let path = my_swap_file_path(ctx, uuid);
    let content = try_s!(slurp(&path));
    let mut status: SavedSwap = try_s!(json::from_slice(&content));
    match &mut status {
        SavedSwap::Taker(_) => (), // do nothing for taker
        SavedSwap::Maker(ref mut swap) => swap.hide_secret(),
    };
    try_s!(save_stats_swap(ctx, &status));
    let status_string = json!({
        "method": "swapstatus",
        "data": status,
<<<<<<< HEAD
    }).to_string();
    ctx.broadcast_p2p_msg("test".into(), status_string.into_bytes());
=======
    })
    .to_string();
    ctx.broadcast_p2p_msg(&status_string);
>>>>>>> 8a284f02
    Ok(())
}

/// Saves the swap status notification received from P2P network to local DB.
<<<<<<< HEAD
pub fn save_stats_swap_status(ctx: &MmArc, data: Json) {
    let swap: SavedSwap = unwrap!(json::from_value(data));
    unwrap!(save_stats_swap(ctx, &swap));
=======
pub fn save_stats_swap_status(ctx: &MmArc, data: Json) -> HyRes {
    let swap: SavedSwap = try_h!(json::from_value(data));
    try_h!(save_stats_swap(ctx, &swap));
    rpc_response(
        200,
        json!({
            "result": "success"
        })
        .to_string(),
    )
>>>>>>> 8a284f02
}

/// Returns the data of recent swaps of `my` node. Returns no more than `limit` records (default: 10).
/// Skips the first `skip` records (default: 0).
pub fn my_recent_swaps(ctx: MmArc, req: Json) -> HyRes {
    let limit = req["limit"].as_u64().unwrap_or(10);
    let from_uuid = req["from_uuid"].as_str();
    let mut entries: Vec<(u64, PathBuf)> = try_h!(read_dir(&my_swaps_dir(&ctx)));
    // sort by m_time in descending order
    entries.sort_by(|(a, _), (b, _)| b.cmp(&a));

    let skip = match from_uuid {
        Some(uuid) => {
            let swap_path = my_swap_file_path(&ctx, uuid);
            try_h!(entries
                .iter()
                .position(|(_, path)| *path == swap_path)
                .ok_or(format!("from_uuid {} swap is not found", uuid)))
                + 1
        },
        None => 0,
    };

    // iterate over file entries trying to parse the file contents and add to result vector
    let swaps: Vec<Json> = entries
        .iter()
        .skip(skip)
        .take(limit as usize)
        .map(
            |(_, path)| match json::from_slice::<SavedSwap>(&unwrap!(slurp(&path))) {
                Ok(swap) => unwrap!(json::to_value(MySwapStatusResponse::from(&swap))),
                Err(e) => {
                    log!("Error " (e) " parsing JSON from " (path.display()));
                    Json::Null
                },
            },
        )
        .collect();

    rpc_response(
        200,
        json!({
            "result": {
                "swaps": swaps,
                "from_uuid": from_uuid,
                "skipped": skip,
                "limit": limit,
                "total": entries.len(),
            },
        })
        .to_string(),
    )
}

/// Find out the swaps that need to be kick-started, continue from the point where swap was interrupted
/// Return the tickers of coins that must be enabled for swaps to continue
pub fn swap_kick_starts(ctx: MmArc) -> HashSet<String> {
    let mut coins = HashSet::new();
    let entries: Vec<PathBuf> = unwrap!(read_dir(&my_swaps_dir(&ctx)))
        .into_iter()
        .filter_map(|(_lm, path)| {
            if path.extension() == Some(OsStr::new("json")) {
                Some(path)
            } else {
                None
            }
        })
        .collect();

    entries.iter().for_each(|path| {
        if let Ok(swap) = json::from_slice::<SavedSwap>(&unwrap!(slurp(&path))) {
            if !swap.is_finished() {
                log!("Kick starting the swap "(swap.uuid()));
                let maker_coin_ticker = match swap.maker_coin_ticker() {
                    Ok(t) => t,
                    Err(e) => {
                        log!("Error " (e) " getting maker coin of swap " (swap.uuid()));
                        return;
                    }
                };
                let taker_coin_ticker = match swap.taker_coin_ticker() {
                    Ok(t) => t,
                    Err(e) => {
                        log!("Error " (e) " getting taker coin of swap " (swap.uuid()));
                        return;
                    }
                };
                coins.insert(maker_coin_ticker.clone());
                coins.insert(taker_coin_ticker.clone());
                thread::spawn({
                    let ctx = ctx.clone();
                    move || {
                        let taker_coin = loop {
                            match lp_coinfind(&ctx, &taker_coin_ticker) {
                                Ok(Some(c)) => break c,
                                Ok(None) => {
                                    log!("Can't kickstart the swap " (swap.uuid()) " until the coin " (taker_coin_ticker) " is activated");
                                    thread::sleep(Duration::from_secs(5));
                                }
                                Err(e) => {
                                    log!("Error " (e) " on " (taker_coin_ticker) " find attempt");
                                    return;
                                }
                            };
                        };

                        let maker_coin = loop {
                            match lp_coinfind(&ctx, &maker_coin_ticker) {
                                Ok(Some(c)) => break c,
                                Ok(None) => {
                                    log!("Can't kickstart the swap " (swap.uuid()) " until the coin " (maker_coin_ticker) " is activated");
                                    thread::sleep(Duration::from_secs(5));
                                }
                                Err(e) => {
                                    log!("Error " (e) " on " (maker_coin_ticker) " find attempt");
                                    return;
                                }
                            };
                        };
                        match swap {
                            SavedSwap::Maker(saved_swap) => {
                                block_on(run_maker_swap(RunMakerSwapInput::KickStart {
                                    maker_coin,
                                    taker_coin,
                                    swap_uuid: saved_swap.uuid,
                                }, ctx));
                            }
                            SavedSwap::Taker(saved_swap) => {
                                block_on(run_taker_swap(RunTakerSwapInput::KickStart {
                                    maker_coin,
                                    taker_coin,
                                    swap_uuid: saved_swap.uuid,
                                }, ctx));
                            }
                        }
                    }
                });
            }
        }
    });
    coins
}

pub async fn coins_needed_for_kick_start(ctx: MmArc) -> Result<Response<Vec<u8>>, String> {
    let res = try_s!(json::to_vec(&json!({
        "result": *(try_s!(ctx.coins_needed_for_kick_start.lock()))
    })));
    Ok(try_s!(Response::builder().body(res)))
}

pub async fn recover_funds_of_swap(ctx: MmArc, req: Json) -> Result<Response<Vec<u8>>, String> {
    let uuid = try_s!(req["params"]["uuid"]
        .as_str()
        .ok_or("uuid parameter is not set or is not string"));
    let path = my_swap_file_path(&ctx, uuid);
    let content = try_s!(slurp(&path));
    if content.is_empty() {
        return ERR!("swap data is not found");
    }

    let swap: SavedSwap = try_s!(json::from_slice(&content));

    let recover_data = try_s!(swap.recover_funds(ctx));
    let res = try_s!(json::to_vec(&json!({
        "result": {
            "action": recover_data.action,
            "coin": recover_data.coin,
            "tx_hash": recover_data.transaction.tx_hash(),
            "tx_hex": BytesJson::from(recover_data.transaction.tx_hex()),
        }
    })));
    Ok(try_s!(Response::builder().body(res)))
}

pub async fn import_swaps(ctx: MmArc, req: Json) -> Result<Response<Vec<u8>>, String> {
    let swaps: Vec<SavedSwap> = try_s!(json::from_value(req["swaps"].clone()));
    let mut imported = vec![];
    let mut skipped = HashMap::new();
    for swap in swaps {
        match swap.save_to_db(&ctx) {
            Ok(_) => imported.push(swap.uuid().to_owned()),
            Err(e) => {
                skipped.insert(swap.uuid().to_owned(), e);
            },
        }
    }
    let res = try_s!(json::to_vec(&json!({
        "result": {
            "imported": imported,
            "skipped": skipped,
        }
    })));
    Ok(try_s!(Response::builder().body(res)))
}

pub async fn list_banned_pubkeys(ctx: MmArc) -> Result<Response<Vec<u8>>, String> {
    let ctx = try_s!(SwapsContext::from_ctx(&ctx));
    let res = try_s!(json::to_vec(&json!({
        "result": *try_s!(ctx.banned_pubkeys.lock()),
    })));
    Ok(try_s!(Response::builder().body(res)))
}

#[derive(Deserialize)]
#[serde(tag = "type", content = "data")]
enum UnbanPubkeysReq {
    All,
    Few(Vec<H256Json>),
}

pub async fn unban_pubkeys(ctx: MmArc, req: Json) -> Result<Response<Vec<u8>>, String> {
    let req: UnbanPubkeysReq = try_s!(json::from_value(req["unban_by"].clone()));
    let ctx = try_s!(SwapsContext::from_ctx(&ctx));
    let mut banned_pubs = try_s!(ctx.banned_pubkeys.lock());
    let mut unbanned = HashMap::new();
    let mut were_not_banned = vec![];
    match req {
        UnbanPubkeysReq::All => {
            unbanned = banned_pubs.drain().collect();
        },
        UnbanPubkeysReq::Few(pubkeys) => {
            for pubkey in pubkeys {
                match banned_pubs.remove(&pubkey) {
                    Some(removed) => {
                        unbanned.insert(pubkey, removed);
                    },
                    None => were_not_banned.push(pubkey),
                }
            }
        },
    }
    let res = try_s!(json::to_vec(&json!({
        "result": {
            "still_banned": *banned_pubs,
            "unbanned": unbanned,
            "were_not_banned": were_not_banned,
        },
    })));
    Ok(try_s!(Response::builder().body(res)))
}

#[cfg(test)]
mod lp_swap_tests {
    use super::*;
    use serialization::{deserialize, serialize};

    #[test]
    fn test_dex_fee_amount() {
        let base = "BTC";
        let rel = "ETH";
        let amount = 1.into();
        let actual_fee = dex_fee_amount(base, rel, &amount);
        let expected_fee = amount / 777u64.into();
        assert_eq!(expected_fee, actual_fee);

        let base = "KMD";
        let rel = "ETH";
        let amount = 1.into();
        let actual_fee = dex_fee_amount(base, rel, &amount);
        let expected_fee = amount * (9, 7770).into();
        assert_eq!(expected_fee, actual_fee);

        let base = "BTC";
        let rel = "KMD";
        let amount = 1.into();
        let actual_fee = dex_fee_amount(base, rel, &amount);
        let expected_fee = amount * (9, 7770).into();
        assert_eq!(expected_fee, actual_fee);

        let base = "BTC";
        let rel = "KMD";
        let amount: MmNumber = unwrap!("0.001".parse::<BigDecimal>()).into();
        let actual_fee = dex_fee_amount(base, rel, &amount);
        let expected_fee: MmNumber = unwrap!("0.0001".parse::<BigDecimal>()).into();
        assert_eq!(expected_fee, actual_fee);
    }

    #[test]
    fn test_serde_swap_negotiation_data() {
        let data = SwapNegotiationData::default();
        let bytes = serialize(&data);
        let deserialized = unwrap!(deserialize(bytes.as_slice()));
        assert_eq!(data, deserialized);
    }

    #[test]
    fn test_lp_atomic_locktime() {
        let maker_coin = "KMD";
        let taker_coin = "DEX";
        let my_conf_settings = SwapConfirmationsSettings {
            maker_coin_confs: 2,
            maker_coin_nota: true,
            taker_coin_confs: 2,
            taker_coin_nota: true,
        };
        let other_conf_settings = SwapConfirmationsSettings {
            maker_coin_confs: 1,
            maker_coin_nota: false,
            taker_coin_confs: 1,
            taker_coin_nota: false,
        };
        let expected = PAYMENT_LOCKTIME * 4;
        let version = AtomicLocktimeVersion::V2 {
            my_conf_settings,
            other_conf_settings,
        };
        let actual = lp_atomic_locktime(maker_coin, taker_coin, version);
        assert_eq!(expected, actual);

        let maker_coin = "KMD";
        let taker_coin = "DEX";
        let my_conf_settings = SwapConfirmationsSettings {
            maker_coin_confs: 2,
            maker_coin_nota: true,
            taker_coin_confs: 2,
            taker_coin_nota: false,
        };
        let other_conf_settings = SwapConfirmationsSettings {
            maker_coin_confs: 1,
            maker_coin_nota: false,
            taker_coin_confs: 1,
            taker_coin_nota: false,
        };
        let expected = PAYMENT_LOCKTIME * 4;
        let version = AtomicLocktimeVersion::V2 {
            my_conf_settings,
            other_conf_settings,
        };
        let actual = lp_atomic_locktime(maker_coin, taker_coin, version);
        assert_eq!(expected, actual);

        let maker_coin = "KMD";
        let taker_coin = "DEX";
        let my_conf_settings = SwapConfirmationsSettings {
            maker_coin_confs: 2,
            maker_coin_nota: false,
            taker_coin_confs: 2,
            taker_coin_nota: true,
        };
        let other_conf_settings = SwapConfirmationsSettings {
            maker_coin_confs: 1,
            maker_coin_nota: false,
            taker_coin_confs: 1,
            taker_coin_nota: false,
        };
        let expected = PAYMENT_LOCKTIME * 4;
        let version = AtomicLocktimeVersion::V2 {
            my_conf_settings,
            other_conf_settings,
        };
        let actual = lp_atomic_locktime(maker_coin, taker_coin, version);
        assert_eq!(expected, actual);

        let maker_coin = "KMD";
        let taker_coin = "DEX";
        let my_conf_settings = SwapConfirmationsSettings {
            maker_coin_confs: 2,
            maker_coin_nota: false,
            taker_coin_confs: 2,
            taker_coin_nota: false,
        };
        let other_conf_settings = SwapConfirmationsSettings {
            maker_coin_confs: 1,
            maker_coin_nota: false,
            taker_coin_confs: 1,
            taker_coin_nota: false,
        };
        let expected = PAYMENT_LOCKTIME;
        let version = AtomicLocktimeVersion::V2 {
            my_conf_settings,
            other_conf_settings,
        };
        let actual = lp_atomic_locktime(maker_coin, taker_coin, version);
        assert_eq!(expected, actual);

        let maker_coin = "BTC";
        let taker_coin = "DEX";
        let my_conf_settings = SwapConfirmationsSettings {
            maker_coin_confs: 2,
            maker_coin_nota: false,
            taker_coin_confs: 2,
            taker_coin_nota: false,
        };
        let other_conf_settings = SwapConfirmationsSettings {
            maker_coin_confs: 1,
            maker_coin_nota: false,
            taker_coin_confs: 1,
            taker_coin_nota: false,
        };
        let expected = PAYMENT_LOCKTIME * 4;
        let version = AtomicLocktimeVersion::V2 {
            my_conf_settings,
            other_conf_settings,
        };
        let actual = lp_atomic_locktime(maker_coin, taker_coin, version);
        assert_eq!(expected, actual);

        let maker_coin = "KMD";
        let taker_coin = "BTC";
        let my_conf_settings = SwapConfirmationsSettings {
            maker_coin_confs: 2,
            maker_coin_nota: false,
            taker_coin_confs: 2,
            taker_coin_nota: false,
        };
        let other_conf_settings = SwapConfirmationsSettings {
            maker_coin_confs: 1,
            maker_coin_nota: false,
            taker_coin_confs: 1,
            taker_coin_nota: false,
        };
        let expected = PAYMENT_LOCKTIME * 4;
        let version = AtomicLocktimeVersion::V2 {
            my_conf_settings,
            other_conf_settings,
        };
        let actual = lp_atomic_locktime(maker_coin, taker_coin, version);
        assert_eq!(expected, actual);

        let maker_coin = "KMD";
        let taker_coin = "DEX";
        let expected = PAYMENT_LOCKTIME;
        let actual = lp_atomic_locktime(maker_coin, taker_coin, AtomicLocktimeVersion::V1);
        assert_eq!(expected, actual);

        let maker_coin = "KMD";
        let taker_coin = "DEX";
        let expected = PAYMENT_LOCKTIME;
        let actual = lp_atomic_locktime(maker_coin, taker_coin, AtomicLocktimeVersion::V1);
        assert_eq!(expected, actual);

        let maker_coin = "KMD";
        let taker_coin = "DEX";
        let expected = PAYMENT_LOCKTIME;
        let actual = lp_atomic_locktime(maker_coin, taker_coin, AtomicLocktimeVersion::V1);
        assert_eq!(expected, actual);

        let maker_coin = "KMD";
        let taker_coin = "DEX";
        let expected = PAYMENT_LOCKTIME;
        let actual = lp_atomic_locktime(maker_coin, taker_coin, AtomicLocktimeVersion::V1);
        assert_eq!(expected, actual);

        let maker_coin = "BTC";
        let taker_coin = "DEX";
        let expected = PAYMENT_LOCKTIME * 10;
        let actual = lp_atomic_locktime(maker_coin, taker_coin, AtomicLocktimeVersion::V1);
        assert_eq!(expected, actual);

        let maker_coin = "KMD";
        let taker_coin = "BTC";
        let expected = PAYMENT_LOCKTIME * 10;
        let actual = lp_atomic_locktime(maker_coin, taker_coin, AtomicLocktimeVersion::V1);
        assert_eq!(expected, actual);
    }
}<|MERGE_RESOLUTION|>--- conflicted
+++ resolved
@@ -60,7 +60,6 @@
 use async_std::sync as async_std_sync;
 use bigdecimal::BigDecimal;
 use coins::{lp_coinfind, TradeFee, TransactionEnum};
-<<<<<<< HEAD
 use common::{
     block_on, now_ms, read_dir, rpc_response, slurp, write, HyRes,
     executor::{spawn, Timer},
@@ -70,23 +69,12 @@
 use crate::mm2::{
     gossipsub::{GossipsubEventHandler, pub_sub_topic, TOPIC_SEPARATOR, TopicPrefix}
 };
-=======
-use common::{block_on,
-             executor::spawn,
-             mm_ctx::{from_ctx, MmArc},
-             mm_number::MmNumber,
-             read_dir, rpc_response, slurp, write, HyRes};
->>>>>>> 8a284f02
 use http::Response;
 use primitives::hash::{H160, H256, H264};
 use rpc::v1::types::{Bytes as BytesJson, H256 as H256Json};
 use serde_json::{self as json, Value as Json};
-<<<<<<< HEAD
 use serialization::{Deserializable, deserialize, Reader, Serializable, serialize, Stream};
 use std::collections::{HashSet, HashMap};
-=======
-use std::collections::{HashMap, HashSet};
->>>>>>> 8a284f02
 use std::ffi::OsStr;
 use std::path::PathBuf;
 use std::sync::{Arc, Mutex, Weak};
@@ -782,34 +770,15 @@
     let status_string = json!({
         "method": "swapstatus",
         "data": status,
-<<<<<<< HEAD
     }).to_string();
     ctx.broadcast_p2p_msg("test".into(), status_string.into_bytes());
-=======
-    })
-    .to_string();
-    ctx.broadcast_p2p_msg(&status_string);
->>>>>>> 8a284f02
     Ok(())
 }
 
 /// Saves the swap status notification received from P2P network to local DB.
-<<<<<<< HEAD
 pub fn save_stats_swap_status(ctx: &MmArc, data: Json) {
     let swap: SavedSwap = unwrap!(json::from_value(data));
     unwrap!(save_stats_swap(ctx, &swap));
-=======
-pub fn save_stats_swap_status(ctx: &MmArc, data: Json) -> HyRes {
-    let swap: SavedSwap = try_h!(json::from_value(data));
-    try_h!(save_stats_swap(ctx, &swap));
-    rpc_response(
-        200,
-        json!({
-            "result": "success"
-        })
-        .to_string(),
-    )
->>>>>>> 8a284f02
 }
 
 /// Returns the data of recent swaps of `my` node. Returns no more than `limit` records (default: 10).
