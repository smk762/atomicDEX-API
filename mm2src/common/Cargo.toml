--- conflicted
+++ resolved
@@ -18,12 +18,8 @@
 backtrace = "0.3"
 bytes = "1.1"
 cfg-if = "1.0"
-<<<<<<< HEAD
-crossbeam = "0.7"
+crossbeam = "0.8"
 derive_more = "0.99"
-=======
-crossbeam = "0.8"
->>>>>>> ba26cb6f
 fnv = "1.0.6"
 futures01 = { version = "0.1", package = "futures" }
 futures = { version = "0.3", package = "futures", features = ["compat", "async-await", "thread-pool"] }
