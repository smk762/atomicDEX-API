--- conflicted
+++ resolved
@@ -29,11 +29,8 @@
 use chain::{TransactionOutput, TransactionInput, OutPoint};
 use chain::constants::{SEQUENCE_FINAL};
 use common::{first_char_to_upper, small_rng};
-<<<<<<< HEAD
 use common::crypto::{CryptoOps, CurveType, EcPubkey, SecretHash, SecretHashAlgo};
 use common::custom_futures::join_all_sequential;
-=======
->>>>>>> bb8578e0
 use common::executor::{spawn, Timer};
 use common::jsonrpc_client::{JsonRpcError, JsonRpcErrorType};
 use common::mm_ctx::MmArc;
@@ -751,75 +748,6 @@
         Ok((unsigned, data))
     }
 
-    fn p2sh_spending_tx(
-        &self,
-        prev_transaction: UtxoTx,
-        redeem_script: Bytes,
-        outputs: Vec<TransactionOutput>,
-        script_data: Script,
-        sequence: u32,
-    ) -> Result<UtxoTx, String> {
-        // https://github.com/bitcoin/bitcoin/blob/master/doc/release-notes/release-notes-0.11.2.md#bip113-mempool-only-locktime-enforcement-using-getmediantimepast
-        // Implication for users: GetMedianTimePast() always trails behind the current time,
-        // so a transaction locktime set to the present time will be rejected by nodes running this
-        // release until the median time moves forward.
-        // To compensate, subtract one hour (3,600 seconds) from your locktimes to allow those
-        // transactions to be included in mempools at approximately the expected time.
-        let lock_time = if self.ticker == "KMD" {
-            (now_ms() / 1000) as u32 - 3600 + 2 * 777
-        } else {
-            (now_ms() / 1000) as u32 - 3600
-        };
-        let n_time = if self.is_pos { Some((now_ms() / 1000) as u32) } else { None };
-        let str_d_zeel = if self.ticker == "NAV" { Some("".into()) } else { None };
-        let unsigned = TransactionInputSigner {
-            lock_time,
-            version: self.tx_version,
-            n_time,
-            overwintered: self.overwintered,
-            inputs: vec![UnsignedTransactionInput {
-                sequence,
-                previous_output: OutPoint {
-                    hash: prev_transaction.hash(),
-                    index: 0,
-                },
-                amount: prev_transaction.outputs[0].value,
-            }],
-            outputs: outputs.clone(),
-            expiry_height: 0,
-            join_splits: vec![],
-            shielded_spends: vec![],
-            shielded_outputs: vec![],
-            value_balance: 0,
-            version_group_id: self.version_group_id,
-            consensus_branch_id: self.consensus_branch_id,
-            zcash: self.zcash,
-            str_d_zeel,
-        };
-        let signed_input = try_s!(
-            p2sh_spend(&unsigned, 0, &self.key_pair, script_data, redeem_script.into(), self.signature_version, self.fork_id)
-        );
-        Ok(UtxoTx {
-            version: unsigned.version,
-            n_time: unsigned.n_time,
-            overwintered: unsigned.overwintered,
-            lock_time: unsigned.lock_time,
-            inputs: vec![signed_input],
-            outputs,
-            expiry_height: unsigned.expiry_height,
-            join_splits: vec![],
-            shielded_spends: vec![],
-            shielded_outputs: vec![],
-            value_balance: 0,
-            version_group_id: self.version_group_id,
-            binding_sig: H512::default(),
-            join_split_sig: H512::default(),
-            join_split_pubkey: H256::default(),
-            zcash: self.zcash,
-            str_d_zeel: unsigned.str_d_zeel,
-        })
-    }
-
     fn check_if_my_payment_sent(
         &self,
         time_lock: u32,
@@ -915,6 +843,75 @@
             }
         };
         Box::new(Box::pin(fut).compat())
+    }
+
+    fn p2sh_spending_tx(
+        &self,
+        prev_transaction: UtxoTx,
+        redeem_script: Bytes,
+        outputs: Vec<TransactionOutput>,
+        script_data: Script,
+        sequence: u32,
+    ) -> Result<UtxoTx, String> {
+        // https://github.com/bitcoin/bitcoin/blob/master/doc/release-notes/release-notes-0.11.2.md#bip113-mempool-only-locktime-enforcement-using-getmediantimepast
+        // Implication for users: GetMedianTimePast() always trails behind the current time,
+        // so a transaction locktime set to the present time will be rejected by nodes running this
+        // release until the median time moves forward.
+        // To compensate, subtract one hour (3,600 seconds) from your locktimes to allow those
+        // transactions to be included in mempools at approximately the expected time.
+        let lock_time = if self.ticker == "KMD" {
+            (now_ms() / 1000) as u32 - 3600 + 2 * 777
+        } else {
+            (now_ms() / 1000) as u32 - 3600
+        };
+        let n_time = if self.is_pos { Some((now_ms() / 1000) as u32) } else { None };
+        let str_d_zeel = if self.ticker == "NAV" { Some("".into()) } else { None };
+        let unsigned = TransactionInputSigner {
+            lock_time,
+            version: self.tx_version,
+            n_time,
+            overwintered: self.overwintered,
+            inputs: vec![UnsignedTransactionInput {
+                sequence,
+                previous_output: OutPoint {
+                    hash: prev_transaction.hash(),
+                    index: 0,
+                },
+                amount: prev_transaction.outputs[0].value,
+            }],
+            outputs: outputs.clone(),
+            expiry_height: 0,
+            join_splits: vec![],
+            shielded_spends: vec![],
+            shielded_outputs: vec![],
+            value_balance: 0,
+            version_group_id: self.version_group_id,
+            consensus_branch_id: self.consensus_branch_id,
+            zcash: self.zcash,
+            str_d_zeel,
+        };
+        let signed_input = try_s!(
+            p2sh_spend(&unsigned, 0, &self.key_pair, script_data, redeem_script.into(), self.signature_version, self.fork_id)
+        );
+        Ok(UtxoTx {
+            version: unsigned.version,
+            n_time: unsigned.n_time,
+            overwintered: unsigned.overwintered,
+            lock_time: unsigned.lock_time,
+            inputs: vec![signed_input],
+            outputs,
+            expiry_height: unsigned.expiry_height,
+            join_splits: vec![],
+            shielded_spends: vec![],
+            shielded_outputs: vec![],
+            value_balance: 0,
+            version_group_id: self.version_group_id,
+            binding_sig: H512::default(),
+            join_split_sig: H512::default(),
+            join_split_pubkey: H256::default(),
+            zcash: self.zcash,
+            str_d_zeel: unsigned.str_d_zeel,
+        })
     }
 }
 
