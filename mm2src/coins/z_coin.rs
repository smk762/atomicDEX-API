use crate::utxo::rpc_clients::{UnspentInfo, UtxoRpcClientEnum, UtxoRpcClientOps, UtxoRpcError, UtxoRpcFut,
                               UtxoRpcResult};
use crate::utxo::utxo_common::{big_decimal_from_sat_unsigned, payment_script, UtxoArcBuilder};
use crate::utxo::{sat_from_big_decimal, utxo_common, ActualTxFee, AdditionalTxData, Address, BroadcastTxErr,
<<<<<<< HEAD
                  FeePolicy, HistoryUtxoTx, HistoryUtxoTxMap, PrivKeyBuildPolicy, RecentlySpentOutPoints,
                  UtxoActivationParams, UtxoAddressFormat, UtxoArc, UtxoCoinBuilder, UtxoCoinFields, UtxoCommonOps,
                  UtxoFeeDetails, UtxoTxBroadcastOps, UtxoTxGenerationOps, UtxoWeak, VerboseTransactionFrom};
use crate::{BalanceFut, CoinBalance, CoinBalancesWithTokens, FeeApproxStage, FoundSwapTxSpend, HistorySyncState,
            MarketCoinOps, MmCoin, NegotiateSwapContractAddrErr, NumConversError, PrivKeyNotAllowed, SwapOps,
            TradeFee, TradePreimageFut, TradePreimageResult, TradePreimageValue, TransactionDetails, TransactionEnum,
            TransactionFut, TxFeeDetails, ValidateAddressResult, WithdrawFut, WithdrawRequest};
=======
                  FeePolicy, HistoryUtxoTx, HistoryUtxoTxMap, RecentlySpentOutPoints, UtxoActivationParams,
                  UtxoAddressFormat, UtxoArc, UtxoCoinBuilder, UtxoCoinFields, UtxoCommonOps, UtxoFeeDetails,
                  UtxoTxBroadcastOps, UtxoTxGenerationOps, UtxoWeak, VerboseTransactionFrom};
use crate::{BalanceFut, CoinBalance, FeeApproxStage, FoundSwapTxSpend, HistorySyncState, MarketCoinOps, MmCoin,
            NegotiateSwapContractAddrErr, NumConversError, SwapOps, TradeFee, TradePreimageFut, TradePreimageResult,
            TradePreimageValue, TransactionDetails, TransactionEnum, TransactionFut, TxFeeDetails,
            ValidateAddressResult, WithdrawFut, WithdrawRequest};
>>>>>>> d78b56df
use crate::{Transaction, WithdrawError};
use async_trait::async_trait;
use bitcrypto::dhash160;
use chain::constants::SEQUENCE_FINAL;
use chain::{Transaction as UtxoTx, TransactionOutput};
use common::executor::{spawn, Timer};
use common::jsonrpc_client::JsonRpcError;
use common::mm_ctx::MmArc;
use common::mm_error::prelude::*;
use common::mm_number::{BigDecimal, MmNumber};
use common::{log, now_ms};
use futures::compat::Future01CompatExt;
use futures::lock::{Mutex as AsyncMutex, MutexGuard as AsyncMutexGuard};
use futures::{FutureExt, TryFutureExt};
use futures01::Future;
use keys::hash::H256;
use keys::Public;
use primitives::bytes::Bytes;
use rpc::v1::types::{Bytes as BytesJson, Transaction as RpcTransaction, H256 as H256Json};
use rusqlite::types::Type;
use rusqlite::{Connection, Error as SqliteError, Row, ToSql, NO_PARAMS};
use script::{Builder as ScriptBuilder, Opcode, Script, TransactionInputSigner};
use serde_json::Value as Json;
use serialization::{deserialize, serialize_list, CoinVariant, Reader};
use std::collections::HashMap;
use std::convert::TryFrom;
use std::path::PathBuf;
use std::str::FromStr;
use std::sync::atomic::{AtomicBool, Ordering as AtomicOrdering};
use std::sync::{Arc, Mutex, MutexGuard, Weak};
use zcash_client_backend::decrypt_transaction;
use zcash_client_backend::encoding::{decode_payment_address, encode_extended_spending_key, encode_payment_address};
use zcash_client_backend::wallet::AccountId;
use zcash_primitives::consensus::{BlockHeight, NetworkUpgrade, H0};
use zcash_primitives::memo::MemoBytes;
use zcash_primitives::merkle_tree::{CommitmentTree, Hashable, IncrementalWitness};
use zcash_primitives::sapling::keys::OutgoingViewingKey;
use zcash_primitives::sapling::note_encryption::try_sapling_output_recovery;
use zcash_primitives::sapling::{Node, Note};
use zcash_primitives::transaction::builder::Builder as ZTxBuilder;
use zcash_primitives::transaction::components::{Amount, TxOut};
use zcash_primitives::transaction::Transaction as ZTransaction;
use zcash_primitives::{consensus, constants::mainnet as z_mainnet_constants, sapling::PaymentAddress,
                       zip32::ExtendedSpendingKey};
use zcash_proofs::prover::LocalTxProver;

mod z_htlc;
use z_htlc::{z_p2sh_spend, z_send_dex_fee, z_send_htlc};

mod z_rpc;
use z_rpc::{ZRpcOps, ZUnspent};

mod z_coin_errors;
use z_coin_errors::*;

#[cfg(test)] mod z_coin_tests;

#[derive(Debug, Clone)]
pub struct ARRRConsensusParams {}

impl consensus::Parameters for ARRRConsensusParams {
    fn activation_height(&self, nu: NetworkUpgrade) -> Option<BlockHeight> {
        match nu {
            NetworkUpgrade::Sapling => Some(BlockHeight::from_u32(1)),
            _ => None,
        }
    }

    fn coin_type(&self) -> u32 { z_mainnet_constants::COIN_TYPE }

    fn hrp_sapling_extended_spending_key(&self) -> &str { z_mainnet_constants::HRP_SAPLING_EXTENDED_SPENDING_KEY }

    fn hrp_sapling_extended_full_viewing_key(&self) -> &str {
        z_mainnet_constants::HRP_SAPLING_EXTENDED_FULL_VIEWING_KEY
    }

    fn hrp_sapling_payment_address(&self) -> &str { z_mainnet_constants::HRP_SAPLING_PAYMENT_ADDRESS }

    fn b58_pubkey_address_prefix(&self) -> [u8; 2] { z_mainnet_constants::B58_PUBKEY_ADDRESS_PREFIX }

    fn b58_script_address_prefix(&self) -> [u8; 2] { z_mainnet_constants::B58_SCRIPT_ADDRESS_PREFIX }
}

const DEX_FEE_OVK: OutgoingViewingKey = OutgoingViewingKey([7; 32]);
// TODO change this to one supplied by team, DO NOT USE IN PRODUCTION
const DEX_FEE_Z_ADDR: &str = "zs18zh7mw38jpgr9v80xgx33s594zg9e59232v2gz4xx3k9wepfcv4kdpuca24tvruqnsxkgl7y704";

pub struct ZCoinFields {
    dex_fee_addr: PaymentAddress,
    my_z_addr: PaymentAddress,
    my_z_addr_encoded: String,
    z_spending_key: ExtendedSpendingKey,
    z_tx_prover: LocalTxProver,
    /// Mutex preventing concurrent transaction generation/same input usage
    z_unspent_mutex: AsyncMutex<()>,
    sapling_state_synced: AtomicBool,
    /// SQLite connection that is used to cache Sapling data for shielded transactions creation
    sqlite: Mutex<Connection>,
}

impl std::fmt::Debug for ZCoinFields {
    fn fmt(&self, f: &mut std::fmt::Formatter) -> std::fmt::Result {
        write!(
            f,
            "ZCoinFields {{ my_z_addr: {:?}, my_z_addr_encoded: {} }}",
            self.my_z_addr, self.my_z_addr_encoded
        )
    }
}

impl Transaction for ZTransaction {
    fn tx_hex(&self) -> Vec<u8> {
        let mut hex = Vec::with_capacity(1024);
        self.write(&mut hex).expect("Writing should not fail");
        hex
    }

    fn tx_hash(&self) -> BytesJson {
        let mut bytes = self.txid().0.to_vec();
        bytes.reverse();
        bytes.into()
    }
}

#[derive(Clone, Debug)]
pub struct ZCoin {
    utxo_arc: UtxoArc,
    z_fields: Arc<ZCoinFields>,
}

pub struct ZOutput {
    pub to_addr: PaymentAddress,
    pub amount: Amount,
    pub viewing_key: Option<OutgoingViewingKey>,
    pub memo: Option<MemoBytes>,
}

impl ZCoin {
    pub fn z_rpc(&self) -> &(dyn ZRpcOps + Send + Sync) { self.utxo_arc.rpc_client.as_ref() }

    pub fn rpc_client(&self) -> &UtxoRpcClientEnum { &self.utxo_arc.rpc_client }

    /// Returns all unspents included currently unspendable (not confirmed)
    async fn my_z_unspents_ordered(&self) -> UtxoRpcResult<Vec<ZUnspent>> {
        let min_conf = 0;
        let max_conf = i32::MAX as u32;
        let watch_only = true;

        let mut unspents = self
            .z_rpc()
            .z_list_unspent(min_conf, max_conf, watch_only, &[&self.z_fields.my_z_addr_encoded])
            .compat()
            .await?;

        unspents.sort_unstable_by(|a, b| a.amount.cmp(&b.amount));
        Ok(unspents)
    }

    /// shielded outputs are not spendable until confirmed
    async fn my_spendable_z_unspents_ordered(&self) -> UtxoRpcResult<Vec<ZUnspent>> {
        let min_conf = 1;
        let max_conf = i32::MAX as u32;
        let watch_only = true;

        let mut unspents = self
            .z_rpc()
            .z_list_unspent(min_conf, max_conf, watch_only, &[&self.z_fields.my_z_addr_encoded])
            .compat()
            .await?;

        unspents.sort_unstable_by(|a, b| a.amount.cmp(&b.amount));
        Ok(unspents)
    }

    /// Generates a tx sending outputs from our address
    async fn gen_tx(
        &self,
        t_outputs: Vec<TxOut>,
        z_outputs: Vec<ZOutput>,
    ) -> Result<(ZTransaction, AdditionalTxData), MmError<GenTxError>> {
        let _lock = self.z_fields.z_unspent_mutex.lock().await;
        while !self.z_fields.sapling_state_synced.load(AtomicOrdering::Relaxed) {
            Timer::sleep(0.5).await
        }
        // TODO use the tx_fee from coin here
        let tx_fee: BigDecimal = "0.00001".parse().unwrap();
        let t_output_sat: u64 = t_outputs.iter().fold(0, |cur, out| cur + u64::from(out.value));
        let z_output_sat: u64 = z_outputs.iter().fold(0, |cur, out| cur + u64::from(out.amount));
        let total_output_sat = t_output_sat + z_output_sat;
        let total_output = big_decimal_from_sat_unsigned(total_output_sat, self.utxo_arc.decimals);
        let total_required = &total_output + &tx_fee;

        let z_unspents = self.my_spendable_z_unspents_ordered().await?;
        let mut selected_unspents = Vec::new();
        let mut total_input_amount = BigDecimal::from(0);
        let mut change = BigDecimal::from(0);

        let mut received_by_me = 0u64;

        for unspent in z_unspents {
            total_input_amount += unspent.amount.to_decimal();
            selected_unspents.push(unspent);

            if total_input_amount >= total_required {
                change = &total_input_amount - &total_required;
                break;
            }
        }

        if total_input_amount < total_required {
            return MmError::err(GenTxError::InsufficientBalance {
                coin: self.ticker().into(),
                available: total_input_amount,
                required: total_required,
            });
        }

        let current_block = self.utxo_arc.rpc_client.get_block_count().compat().await? as u32;
        let mut tx_builder = ZTxBuilder::new(ARRRConsensusParams {}, current_block.into());

        let mut ext = HashMap::new();
        ext.insert(AccountId::default(), (&self.z_fields.z_spending_key).into());
        let mut selected_notes_with_witness: Vec<(_, IncrementalWitness<Node>)> =
            Vec::with_capacity(selected_unspents.len());

        for unspent in selected_unspents {
            let prev_tx = self
                .rpc_client()
                .get_verbose_transaction(&unspent.txid)
                .compat()
                .await?;

            let height = prev_tx.height.or_mm_err(|| GenTxError::PrevTxNotConfirmed)?;

            let z_cash_tx = ZTransaction::read(prev_tx.hex.as_slice())
                .map_to_mm(|err| GenTxError::TxReadError { err, hex: prev_tx.hex })?;
            let decrypted = decrypt_transaction(
                &ARRRConsensusParams {},
                BlockHeight::from_u32(height as u32),
                &z_cash_tx,
                &ext,
            );
            println!("Decrypted len {}", decrypted.len());
            let decrypted_output = decrypted
                .iter()
                .find(|out| out.index as u32 == unspent.out_index)
                .or_mm_err(|| GenTxError::DecryptedOutputNotFound)?;
            let witness = self.get_unspent_witness(&decrypted_output.note, height as u32).await?;
            selected_notes_with_witness.push((decrypted_output.note.clone(), witness));
        }

        for (note, witness) in selected_notes_with_witness {
            tx_builder.add_sapling_spend(
                self.z_fields.z_spending_key.clone(),
                *self.z_fields.my_z_addr.diversifier(),
                note,
                witness.path().or_mm_err(|| GenTxError::FailedToGetMerklePath)?,
            )?;
        }

        for z_out in z_outputs {
            if z_out.to_addr == self.z_fields.my_z_addr {
                received_by_me += u64::from(z_out.amount);
            }

            tx_builder.add_sapling_output(z_out.viewing_key, z_out.to_addr, z_out.amount, z_out.memo)?;
        }

        if change > BigDecimal::from(0) {
            let change_sat = sat_from_big_decimal(&change, self.utxo_arc.decimals)?;
            received_by_me += change_sat;

            tx_builder.add_sapling_output(
                None,
                self.z_fields.my_z_addr.clone(),
                Amount::from_u64(change_sat).map_to_mm(|_| {
                    GenTxError::NumConversion(NumConversError(format!(
                        "Failed to get ZCash amount from {}",
                        change_sat
                    )))
                })?,
                None,
            )?;
        }

        for output in t_outputs {
            tx_builder.add_tx_out(output);
        }

        let (tx, _) = tx_builder.build(consensus::BranchId::Sapling, &self.z_fields.z_tx_prover)?;

        let additional_data = AdditionalTxData {
            received_by_me,
            spent_by_me: sat_from_big_decimal(&total_input_amount, self.decimals())?,
            fee_amount: sat_from_big_decimal(&tx_fee, self.decimals())?,
            unused_change: None,
            kmd_rewards: None,
        };
        Ok((tx, additional_data))
    }

    pub async fn send_outputs(
        &self,
        t_outputs: Vec<TxOut>,
        z_outputs: Vec<ZOutput>,
    ) -> Result<ZTransaction, MmError<SendOutputsErr>> {
        let (tx, _) = self.gen_tx(t_outputs, z_outputs).await?;
        let mut tx_bytes = Vec::with_capacity(1024);
        tx.write(&mut tx_bytes).expect("Write should not fail");

        self.rpc_client().send_raw_transaction(tx_bytes.into()).compat().await?;

        self.rpc_client()
            .wait_for_confirmations(
                H256Json::from(tx.txid().0).reversed(),
                tx.expiry_height.into(),
                1,
                false,
                now_ms() + 4000,
                10,
            )
            .compat()
            .await
            .map_to_mm(SendOutputsErr::TxNotMined)?;
        Ok(tx)
    }

    fn sqlite_conn(&self) -> MutexGuard<'_, Connection> { self.z_fields.sqlite.lock().unwrap() }

    pub async fn get_unspent_witness(
        &self,
        note: &Note,
        tx_height: u32,
    ) -> Result<IncrementalWitness<Node>, MmError<GetUnspentWitnessErr>> {
        let mut attempts = 0;
        let states = loop {
            let states = query_states_after_height(&self.sqlite_conn(), tx_height)?;
            if states.is_empty() {
                if attempts > 2 {
                    return MmError::err(GetUnspentWitnessErr::EmptyDbResult);
                }
                attempts += 1;
                Timer::sleep(10.).await;
            } else {
                break states;
            }
        };

        let mut tree = states[0].prev_tree_state.clone();
        let mut witness = None::<IncrementalWitness<Node>>;

        let note_cmu = H256::from(note.cmu().to_bytes());
        for state in states {
            for cmu in state.cmus {
                let build_witness = cmu == note_cmu;
                let node = Node::new(cmu.take());
                match witness {
                    Some(ref mut w) => w
                        .append(node)
                        .map_to_mm(|_| GetUnspentWitnessErr::TreeOrWitnessAppendFailed)?,
                    None => tree
                        .append(node)
                        .map_to_mm(|_| GetUnspentWitnessErr::TreeOrWitnessAppendFailed)?,
                };

                if build_witness {
                    witness = Some(IncrementalWitness::from_tree(&tree));
                }
            }
        }

        witness.or_mm_err(|| GetUnspentWitnessErr::OutputCmuNotFoundInCache)
    }

    fn into_weak_parts(self) -> (UtxoWeak, Weak<ZCoinFields>) {
        (self.utxo_arc.downgrade(), Arc::downgrade(&self.z_fields))
    }

    fn from_weak_parts(utxo: &UtxoWeak, z_fields: &Weak<ZCoinFields>) -> Option<Self> {
        let utxo_arc = utxo.upgrade()?;
        let z_fields = z_fields.upgrade()?;

        Some(ZCoin { utxo_arc, z_fields })
    }
}

impl AsRef<UtxoCoinFields> for ZCoin {
    fn as_ref(&self) -> &UtxoCoinFields { &self.utxo_arc }
}

pub async fn z_coin_from_conf_and_params(
    ctx: &MmArc,
    ticker: &str,
    conf: &Json,
    params: UtxoActivationParams,
    secp_priv_key: &[u8],
    db_dir_path: PathBuf,
) -> Result<ZCoin, MmError<ZCoinBuildError>> {
    let z_key = ExtendedSpendingKey::master(secp_priv_key);
    z_coin_from_conf_and_params_with_z_key(ctx, ticker, conf, params, secp_priv_key, db_dir_path, z_key).await
}

fn init_db(sql: &Connection) -> Result<(), SqliteError> {
    const INIT_SAPLING_CACHE_TABLE_STMT: &str = "CREATE TABLE IF NOT EXISTS sapling_cache (
        height INTEGER NOT NULL PRIMARY KEY,
        prev_tree_state BLOB NOT NULL,
        cmus BLOB NOT NULL
    );";

    sql.execute(INIT_SAPLING_CACHE_TABLE_STMT, NO_PARAMS).map(|_| ())
}

struct SaplingBlockState {
    height: u32,
    prev_tree_state: CommitmentTree<Node>,
    cmus: Vec<H256>,
}

impl TryFrom<&Row<'_>> for SaplingBlockState {
    type Error = SqliteError;

    fn try_from(row: &Row<'_>) -> Result<SaplingBlockState, SqliteError> {
        let height = row.get(0)?;
        let prev_state_bytes: Vec<u8> = row.get(1)?;
        let cmus_bytes: Vec<u8> = row.get(2)?;

        let prev_tree_state = CommitmentTree::read(prev_state_bytes.as_slice())
            .map_err(|e| SqliteError::FromSqlConversionFailure(1, Type::Blob, Box::new(e)))?;

        let mut reader = Reader::from_read(cmus_bytes.as_slice());
        let cmus = reader
            .read_list()
            .map_err(|e| SqliteError::FromSqlConversionFailure(2, Type::Blob, Box::new(e)))?;
        Ok(SaplingBlockState {
            height,
            prev_tree_state,
            cmus,
        })
    }
}

fn query_latest_block(conn: &Connection) -> Result<SaplingBlockState, SqliteError> {
    const QUERY_LATEST_BLOCK_STMT: &str =
        "SELECT height, prev_tree_state, cmus FROM sapling_cache ORDER BY height desc LIMIT 1";

    conn.query_row(QUERY_LATEST_BLOCK_STMT, NO_PARAMS, |row: &Row<'_>| {
        SaplingBlockState::try_from(row)
    })
}

#[allow(clippy::needless_question_mark)]
fn query_states_after_height(conn: &Connection, height: u32) -> Result<Vec<SaplingBlockState>, SqliteError> {
    const GET_BLOCK_STATES_AFTER_HEIGHT: &str =
        "SELECT height, prev_tree_state, cmus from sapling_cache WHERE height >= ?1 ORDER BY height ASC;";

    let mut statement = conn.prepare(GET_BLOCK_STATES_AFTER_HEIGHT)?;

    #[allow(clippy::redundant_closure)]
    let rows: Result<Vec<_>, _> = statement
        .query_map(&[height.to_sql()?], |row: &Row<'_>| SaplingBlockState::try_from(row))?
        .collect();

    Ok(rows?)
}

fn insert_block_state(conn: &Connection, state: SaplingBlockState) -> Result<(), SqliteError> {
    const INSERT_BLOCK_STMT: &str = "INSERT INTO sapling_cache (height, prev_tree_state, cmus) VALUES (?1, ?2, ?3);";
    let block = state.height.to_sql()?;
    let mut tree_bytes = Vec::new();
    state
        .prev_tree_state
        .write(&mut tree_bytes)
        .expect("write should not fail");

    let prev_tree = tree_bytes.to_sql()?;

    let cmus = serialize_list(&state.cmus).take();
    let cmus = cmus.to_sql()?;

    conn.execute(INSERT_BLOCK_STMT, &[block, prev_tree, cmus]).map(|_| ())
}

async fn sapling_state_cache_loop(coin: ZCoin) {
    let (mut processed_height, mut current_tree) = match query_latest_block(&coin.sqlite_conn()) {
        Ok(state) => {
            let mut tree = state.prev_tree_state;
            for cmu in state.cmus {
                tree.append(Node::new(cmu.take())).expect("Commitment tree not full");
            }
            (state.height, tree)
        },
        Err(_) => (0, CommitmentTree::empty()),
    };

    let (utxo_weak, z_fields_weak) = coin.into_weak_parts();

    let zero_root = Some(H256Json::default());
    while let Some(coin) = ZCoin::from_weak_parts(&utxo_weak, &z_fields_weak) {
        coin.z_fields.sapling_state_synced.store(false, AtomicOrdering::Relaxed);
        let current_block = match coin.rpc_client().get_block_count().compat().await {
            Ok(b) => b,
            Err(e) => {
                log::error!("Error {} on getting block count", e);
                Timer::sleep(10.).await;
                continue;
            },
        };

        let native_client = match coin.rpc_client() {
            UtxoRpcClientEnum::Native(n) => n,
            _ => unimplemented!("Implemented only for native client"),
        };
        while processed_height as u64 <= current_block {
            let block = match native_client.get_block_by_height(processed_height as u64).await {
                Ok(b) => b,
                Err(e) => {
                    log::error!("Error {} on getting block", e);
                    Timer::sleep(1.).await;
                    continue;
                },
            };
            let current_sapling_root = current_tree.root();
            let mut root_bytes = [0u8; 32];
            current_sapling_root
                .write(&mut root_bytes as &mut [u8])
                .expect("Root len is 32 bytes");

            let current_sapling_root = Some(H256::from(root_bytes).reversed().into());
            if current_sapling_root != block.final_sapling_root && block.final_sapling_root != zero_root {
                let prev_tree_state = current_tree.clone();
                let mut cmus = Vec::new();
                for hash in block.tx {
                    let tx = native_client
                        .get_transaction_bytes(hash)
                        .compat()
                        .await
                        .expect("Panic here to avoid storing invalid tree state to the DB");
                    let tx: UtxoTx = deserialize(tx.as_slice()).expect("Panic here to avoid invalid tree state");
                    for output in tx.shielded_outputs {
                        current_tree
                            .append(Node::new(output.cmu.take()))
                            .expect("Commitment tree not full");
                        cmus.push(output.cmu);
                    }
                }

                let state_to_insert = SaplingBlockState {
                    height: processed_height + 1,
                    prev_tree_state,
                    cmus,
                };
                insert_block_state(&coin.sqlite_conn(), state_to_insert).expect("Insertion should not fail");
            }
            processed_height += 1;
        }
        coin.z_fields.sapling_state_synced.store(true, AtomicOrdering::Relaxed);
        drop(coin);
        Timer::sleep(10.).await;
    }
}

async fn z_coin_from_conf_and_params_with_z_key(
    ctx: &MmArc,
    ticker: &str,
    conf: &Json,
    params: UtxoActivationParams,
    secp_priv_key: &[u8],
    mut db_dir_path: PathBuf,
    z_spending_key: ExtendedSpendingKey,
) -> Result<ZCoin, MmError<ZCoinBuildError>> {
    let builder = UtxoArcBuilder::new(ctx, ticker, conf, params, PrivKeyBuildPolicy::PrivKey(secp_priv_key));
    let utxo_arc = builder.build().await.map_to_mm(ZCoinBuildError::UtxoBuilderError)?;
    let db_name = format!("{}_CACHE.db", ticker);

    db_dir_path.push(&db_name);
    if !db_dir_path.exists() {
        let default_cache_path = PathBuf::new().join("./").join(db_name);
        if !default_cache_path.exists() {
            return MmError::err(ZCoinBuildError::SaplingCacheDbDoesNotExist {
                path: std::env::current_dir()?.join(&default_cache_path).display().to_string(),
            });
        }
        std::fs::copy(default_cache_path, &db_dir_path)?;
    }

    let sqlite = Connection::open(db_dir_path)?;
    init_db(&sqlite)?;
    let (_, my_z_addr) = z_spending_key
        .default_address()
        .map_err(|_| MmError::new(ZCoinBuildError::GetAddressError))?;

    let dex_fee_addr = decode_payment_address(z_mainnet_constants::HRP_SAPLING_PAYMENT_ADDRESS, DEX_FEE_Z_ADDR)
        .expect("DEX_FEE_Z_ADDR is a valid z-address")
        .expect("DEX_FEE_Z_ADDR is a valid z-address");

    let z_tx_prover = LocalTxProver::bundled();
    let my_z_addr_encoded = encode_payment_address(z_mainnet_constants::HRP_SAPLING_PAYMENT_ADDRESS, &my_z_addr);
    let my_z_key_encoded =
        encode_extended_spending_key(z_mainnet_constants::HRP_SAPLING_EXTENDED_SPENDING_KEY, &z_spending_key);

    let z_fields = ZCoinFields {
        dex_fee_addr,
        my_z_addr,
        my_z_addr_encoded,
        z_spending_key,
        z_tx_prover,
        z_unspent_mutex: AsyncMutex::new(()),
        sapling_state_synced: AtomicBool::new(false),
        sqlite: Mutex::new(sqlite),
    };

    let z_coin = ZCoin {
        utxo_arc,
        z_fields: Arc::new(z_fields),
    };

    z_coin.z_rpc().z_import_key(&my_z_key_encoded).compat().await?;
    spawn(sapling_state_cache_loop(z_coin.clone()));
    Ok(z_coin)
}

impl MarketCoinOps for ZCoin {
    fn ticker(&self) -> &str { &self.utxo_arc.conf.ticker }

    fn my_address(&self) -> Result<String, String> { Ok(self.z_fields.my_z_addr_encoded.clone()) }

    fn my_balance(&self) -> BalanceFut<CoinBalance> {
        let coin = self.clone();
        let fut = async move {
            let unspents = coin.my_z_unspents_ordered().await?;
            let (spendable, unspendable) = unspents.iter().fold(
                (BigDecimal::from(0), BigDecimal::from(0)),
                |(cur_spendable, cur_unspendable), unspent| {
                    if unspent.confirmations > 0 {
                        (cur_spendable + unspent.amount.to_decimal(), cur_unspendable)
                    } else {
                        (cur_spendable, cur_unspendable + unspent.amount.to_decimal())
                    }
                },
            );
            Ok(CoinBalance { spendable, unspendable })
        };
        Box::new(fut.boxed().compat())
    }

    fn base_coin_balance(&self) -> BalanceFut<BigDecimal> { utxo_common::base_coin_balance(self) }

    fn send_raw_tx(&self, tx: &str) -> Box<dyn Future<Item = String, Error = String> + Send> {
        utxo_common::send_raw_tx(self.as_ref(), tx)
    }

    fn wait_for_confirmations(
        &self,
        tx: &[u8],
        confirmations: u64,
        requires_nota: bool,
        wait_until: u64,
        check_every: u64,
    ) -> Box<dyn Future<Item = (), Error = String> + Send> {
        utxo_common::wait_for_confirmations(self.as_ref(), tx, confirmations, requires_nota, wait_until, check_every)
    }

    fn wait_for_tx_spend(
        &self,
        transaction: &[u8],
        wait_until: u64,
        from_block: u64,
        _swap_contract_address: &Option<BytesJson>,
    ) -> TransactionFut {
        utxo_common::wait_for_output_spend(
            self.as_ref(),
            transaction,
            utxo_common::DEFAULT_SWAP_VOUT,
            from_block,
            wait_until,
        )
    }

    fn tx_enum_from_bytes(&self, bytes: &[u8]) -> Result<TransactionEnum, String> {
        ZTransaction::read(bytes).map(|tx| tx.into()).map_err(|e| e.to_string())
    }

    fn current_block(&self) -> Box<dyn Future<Item = u64, Error = String> + Send> {
        utxo_common::current_block(&self.utxo_arc)
    }

    fn display_priv_key(&self) -> Result<String, String> {
        Ok(encode_extended_spending_key(
            z_mainnet_constants::HRP_SAPLING_EXTENDED_SPENDING_KEY,
            &self.z_fields.z_spending_key,
        ))
    }

    fn min_tx_amount(&self) -> BigDecimal { utxo_common::min_tx_amount(self.as_ref()) }

    fn min_trading_vol(&self) -> MmNumber { utxo_common::min_trading_vol(self.as_ref()) }
}

impl SwapOps for ZCoin {
    fn send_taker_fee(&self, _fee_addr: &[u8], amount: BigDecimal, uuid: &[u8]) -> TransactionFut {
        let selfi = self.clone();
        let uuid = uuid.to_owned();
        let fut = async move {
            let tx = try_s!(z_send_dex_fee(&selfi, amount, &uuid).await);
            Ok(tx.into())
        };
        Box::new(fut.boxed().compat())
    }

    fn send_maker_payment(
        &self,
        time_lock: u32,
        taker_pub: &[u8],
        secret_hash: &[u8],
        amount: BigDecimal,
        _swap_contract_address: &Option<BytesJson>,
    ) -> TransactionFut {
        let selfi = self.clone();
        let taker_pub = try_fus!(Public::from_slice(taker_pub));
        let secret_hash = secret_hash.to_vec();
        let fut = async move {
            let utxo_tx = try_s!(z_send_htlc(&selfi, time_lock, &taker_pub, &secret_hash, amount).await);
            Ok(utxo_tx.into())
        };
        Box::new(fut.boxed().compat())
    }

    fn send_taker_payment(
        &self,
        time_lock: u32,
        maker_pub: &[u8],
        secret_hash: &[u8],
        amount: BigDecimal,
        _swap_contract_address: &Option<BytesJson>,
    ) -> TransactionFut {
        let selfi = self.clone();
        let maker_pub = try_fus!(Public::from_slice(maker_pub));
        let secret_hash = secret_hash.to_vec();
        let fut = async move {
            let utxo_tx = try_s!(z_send_htlc(&selfi, time_lock, &maker_pub, &secret_hash, amount).await);
            Ok(utxo_tx.into())
        };
        Box::new(fut.boxed().compat())
    }

    fn send_maker_spends_taker_payment(
        &self,
        taker_payment_tx: &[u8],
        time_lock: u32,
        taker_pub: &[u8],
        secret: &[u8],
        _swap_contract_address: &Option<BytesJson>,
    ) -> TransactionFut {
        let tx = try_fus!(ZTransaction::read(taker_payment_tx));
        let redeem_script = payment_script(
            time_lock,
            &*dhash160(secret),
            &try_fus!(Public::from_slice(taker_pub)),
            self.utxo_arc.key_pair.public(),
        );
        let script_data = ScriptBuilder::default()
            .push_data(secret)
            .push_opcode(Opcode::OP_0)
            .into_script();
        let selfi = self.clone();
        let fut = async move {
            let tx_fut = z_p2sh_spend(&selfi, tx, time_lock, SEQUENCE_FINAL, redeem_script, script_data);
            let tx = try_s!(tx_fut.await);
            Ok(tx.into())
        };
        Box::new(fut.boxed().compat())
    }

    fn send_taker_spends_maker_payment(
        &self,
        maker_payment_tx: &[u8],
        time_lock: u32,
        maker_pub: &[u8],
        secret: &[u8],
        _swap_contract_address: &Option<BytesJson>,
    ) -> TransactionFut {
        let tx = try_fus!(ZTransaction::read(maker_payment_tx));
        let redeem_script = payment_script(
            time_lock,
            &*dhash160(secret),
            &try_fus!(Public::from_slice(maker_pub)),
            self.utxo_arc.key_pair.public(),
        );
        let script_data = ScriptBuilder::default()
            .push_data(secret)
            .push_opcode(Opcode::OP_0)
            .into_script();
        let selfi = self.clone();
        let fut = async move {
            let tx_fut = z_p2sh_spend(&selfi, tx, time_lock, SEQUENCE_FINAL, redeem_script, script_data);
            let tx = try_s!(tx_fut.await);
            Ok(tx.into())
        };
        Box::new(fut.boxed().compat())
    }

    fn send_taker_refunds_payment(
        &self,
        taker_payment_tx: &[u8],
        time_lock: u32,
        maker_pub: &[u8],
        secret_hash: &[u8],
        _swap_contract_address: &Option<BytesJson>,
    ) -> TransactionFut {
        let tx = try_fus!(ZTransaction::read(taker_payment_tx));
        let redeem_script = payment_script(
            time_lock,
            secret_hash,
            self.utxo_arc.key_pair.public(),
            &try_fus!(Public::from_slice(maker_pub)),
        );
        let script_data = ScriptBuilder::default().push_opcode(Opcode::OP_1).into_script();
        let selfi = self.clone();
        let fut = async move {
            let tx_fut = z_p2sh_spend(&selfi, tx, time_lock, SEQUENCE_FINAL - 1, redeem_script, script_data);
            let tx = try_s!(tx_fut.await);
            Ok(tx.into())
        };
        Box::new(fut.boxed().compat())
    }

    fn send_maker_refunds_payment(
        &self,
        maker_payment_tx: &[u8],
        time_lock: u32,
        taker_pub: &[u8],
        secret_hash: &[u8],
        _swap_contract_address: &Option<BytesJson>,
    ) -> TransactionFut {
        let tx = try_fus!(ZTransaction::read(maker_payment_tx));
        let redeem_script = payment_script(
            time_lock,
            secret_hash,
            self.utxo_arc.key_pair.public(),
            &try_fus!(Public::from_slice(taker_pub)),
        );
        let script_data = ScriptBuilder::default().push_opcode(Opcode::OP_1).into_script();
        let selfi = self.clone();
        let fut = async move {
            let tx_fut = z_p2sh_spend(&selfi, tx, time_lock, SEQUENCE_FINAL - 1, redeem_script, script_data);
            let tx = try_s!(tx_fut.await);
            Ok(tx.into())
        };
        Box::new(fut.boxed().compat())
    }

    fn validate_fee(
        &self,
        fee_tx: &TransactionEnum,
        _expected_sender: &[u8],
        _fee_addr: &[u8],
        amount: &BigDecimal,
        min_block_number: u64,
        uuid: &[u8],
    ) -> Box<dyn Future<Item = (), Error = String> + Send> {
        let z_tx = match fee_tx {
            TransactionEnum::ZTransaction(t) => t.clone(),
            _ => panic!("Unexpected tx {:?}", fee_tx),
        };
        let amount_sat = try_fus!(sat_from_big_decimal(amount, self.utxo_arc.decimals));
        let expected_memo = MemoBytes::from_bytes(uuid).expect("Uuid length < 512");

        let coin = self.clone();
        let fut = async move {
            let tx_hash = H256::from(z_tx.txid().0).reversed();
            let tx_from_rpc = try_s!(
                coin.rpc_client()
                    .get_verbose_transaction(&tx_hash.into())
                    .compat()
                    .await
            );
            let mut encoded = Vec::with_capacity(1024);
            z_tx.write(&mut encoded).expect("Writing should not fail");
            if encoded != tx_from_rpc.hex.0 {
                return ERR!(
                    "Encoded transaction {:?} does not match the tx {:?} from RPC",
                    encoded,
                    tx_from_rpc
                );
            }

            let block_height = match tx_from_rpc.height {
                Some(h) => {
                    if h < min_block_number {
                        return ERR!("Dex fee tx {:?} confirmed before min block {}", z_tx, min_block_number);
                    } else {
                        BlockHeight::from_u32(h as u32)
                    }
                },
                None => H0,
            };

            for shielded_out in z_tx.shielded_outputs.iter() {
                if let Some((note, address, memo)) =
                    try_sapling_output_recovery(&ARRRConsensusParams {}, block_height, &DEX_FEE_OVK, shielded_out)
                {
                    if address != coin.z_fields.dex_fee_addr {
                        let encoded =
                            encode_payment_address(z_mainnet_constants::HRP_SAPLING_PAYMENT_ADDRESS, &address);
                        let expected = encode_payment_address(
                            z_mainnet_constants::HRP_SAPLING_PAYMENT_ADDRESS,
                            &coin.z_fields.dex_fee_addr,
                        );
                        return ERR!(
                            "Dex fee was sent to the invalid address {}, expected {}",
                            encoded,
                            expected
                        );
                    }

                    if note.value != amount_sat {
                        return ERR!("Dex fee has invalid amount {}, expected {}", note.value, amount_sat);
                    }

                    if memo != expected_memo {
                        return ERR!("Dex fee has invalid memo {:?}, expected {:?}", memo, expected_memo);
                    }

                    return Ok(());
                }
            }

            ERR!(
                "The dex fee tx {:?} has no shielded outputs or outputs decryption failed",
                z_tx
            )
        };

        Box::new(fut.boxed().compat())
    }

    fn validate_maker_payment(
        &self,
        payment_tx: &[u8],
        time_lock: u32,
        maker_pub: &[u8],
        priv_bn_hash: &[u8],
        amount: BigDecimal,
        _swap_contract_address: &Option<BytesJson>,
    ) -> Box<dyn Future<Item = (), Error = String> + Send> {
        utxo_common::validate_maker_payment(self, payment_tx, time_lock, maker_pub, priv_bn_hash, amount)
    }

    fn validate_taker_payment(
        &self,
        payment_tx: &[u8],
        time_lock: u32,
        taker_pub: &[u8],
        priv_bn_hash: &[u8],
        amount: BigDecimal,
        _swap_contract_address: &Option<BytesJson>,
    ) -> Box<dyn Future<Item = (), Error = String> + Send> {
        utxo_common::validate_taker_payment(self, payment_tx, time_lock, taker_pub, priv_bn_hash, amount)
    }

    fn check_if_my_payment_sent(
        &self,
        time_lock: u32,
        other_pub: &[u8],
        secret_hash: &[u8],
        _search_from_block: u64,
        _swap_contract_address: &Option<BytesJson>,
    ) -> Box<dyn Future<Item = Option<TransactionEnum>, Error = String> + Send> {
        utxo_common::check_if_my_payment_sent(self.clone(), time_lock, other_pub, secret_hash)
    }

    fn search_for_swap_tx_spend_my(
        &self,
        time_lock: u32,
        other_pub: &[u8],
        secret_hash: &[u8],
        tx: &[u8],
        search_from_block: u64,
        _swap_contract_address: &Option<BytesJson>,
    ) -> Result<Option<FoundSwapTxSpend>, String> {
        utxo_common::search_for_swap_tx_spend_my(
            self.as_ref(),
            time_lock,
            other_pub,
            secret_hash,
            tx,
            utxo_common::DEFAULT_SWAP_VOUT,
            search_from_block,
        )
    }

    fn search_for_swap_tx_spend_other(
        &self,
        time_lock: u32,
        other_pub: &[u8],
        secret_hash: &[u8],
        tx: &[u8],
        search_from_block: u64,
        _swap_contract_address: &Option<BytesJson>,
    ) -> Result<Option<FoundSwapTxSpend>, String> {
        utxo_common::search_for_swap_tx_spend_other(
            self.as_ref(),
            time_lock,
            other_pub,
            secret_hash,
            tx,
            utxo_common::DEFAULT_SWAP_VOUT,
            search_from_block,
        )
    }

    fn extract_secret(&self, secret_hash: &[u8], spend_tx: &[u8]) -> Result<Vec<u8>, String> {
        utxo_common::extract_secret(secret_hash, spend_tx)
    }

    fn negotiate_swap_contract_addr(
        &self,
        _other_side_address: Option<&[u8]>,
    ) -> Result<Option<BytesJson>, MmError<NegotiateSwapContractAddrErr>> {
        Ok(None)
    }
}

impl MmCoin for ZCoin {
    fn is_asset_chain(&self) -> bool { self.utxo_arc.conf.asset_chain }

    fn withdraw(&self, req: WithdrawRequest) -> WithdrawFut {
        let coin = self.clone();
        let fut = async move {
            if req.fee.is_some() {
                return MmError::err(WithdrawError::InternalError(
                    "Setting a custom withdraw fee is not supported for ZCoin yet".to_owned(),
                ));
            }

            let to_addr = decode_payment_address(z_mainnet_constants::HRP_SAPLING_PAYMENT_ADDRESS, &req.to)
                .map_to_mm(|e| WithdrawError::InvalidAddress(format!("{}", e)))?
                .or_mm_err(|| WithdrawError::InvalidAddress(format!("Address {} decoded to None", req.to)))?;
            let amount = if req.max {
                let balance = coin.my_balance().compat().await?;
                balance.spendable - BigDecimal::from_str("0.00001").expect("No failure")
            } else {
                req.amount
            };
            let satoshi = sat_from_big_decimal(&amount, coin.decimals())?;
            let z_output = ZOutput {
                to_addr,
                amount: Amount::from_u64(satoshi)
                    .map_to_mm(|_| NumConversError(format!("Failed to get ZCash amount from {}", amount)))?,
                // TODO add optional viewing_key and memo fields to the WithdrawRequest
                viewing_key: None,
                memo: None,
            };

            let (tx, data) = coin.gen_tx(vec![], vec![z_output]).await?;
            let mut tx_bytes = Vec::with_capacity(1024);
            tx.write(&mut tx_bytes)
                .map_to_mm(|e| WithdrawError::InternalError(e.to_string()))?;
            let mut tx_hash = tx.txid().0.to_vec();
            tx_hash.reverse();

            let my_balance_change = data.spent_by_me - data.received_by_me;

            Ok(TransactionDetails {
                tx_hex: tx_bytes.into(),
                tx_hash: tx_hash.clone().into(),
                from: vec![coin.z_fields.my_z_addr_encoded.clone()],
                to: vec![req.to],
                total_amount: big_decimal_from_sat_unsigned(data.spent_by_me, coin.decimals()),
                spent_by_me: big_decimal_from_sat_unsigned(data.spent_by_me, coin.decimals()),
                received_by_me: big_decimal_from_sat_unsigned(data.received_by_me, coin.decimals()),
                my_balance_change: big_decimal_from_sat_unsigned(my_balance_change, coin.decimals()),
                block_height: 0,
                timestamp: 0,
                fee_details: Some(TxFeeDetails::Utxo(UtxoFeeDetails {
                    amount: big_decimal_from_sat_unsigned(data.fee_amount, coin.decimals()),
                })),
                coin: coin.ticker().to_owned(),
                internal_id: tx_hash.into(),
                kmd_rewards: None,
                transaction_type: Default::default(),
            })
        };
        Box::new(fut.boxed().compat())
    }

    fn decimals(&self) -> u8 { self.utxo_arc.decimals }

    fn convert_to_address(&self, _from: &str, _to_address_format: Json) -> Result<String, String> {
        Err(MmError::new("Address conversion is not available for ZCoin".to_string()).to_string())
    }

    fn validate_address(&self, address: &str) -> ValidateAddressResult {
        match decode_payment_address(z_mainnet_constants::HRP_SAPLING_PAYMENT_ADDRESS, address) {
            Ok(Some(_)) => ValidateAddressResult {
                is_valid: true,
                reason: None,
            },
            Ok(None) => ValidateAddressResult {
                is_valid: false,
                reason: Some("decode_payment_address returned None".to_owned()),
            },
            Err(e) => ValidateAddressResult {
                is_valid: false,
                reason: Some(format!("Error {} on decode_payment_address", e)),
            },
        }
    }

    fn process_history_loop(&self, _ctx: MmArc) -> Box<dyn Future<Item = (), Error = ()> + Send> {
        log::warn!("process_history_loop is not implemented for ZCoin yet!");
        Box::new(futures01::future::err(()))
    }

    fn history_sync_status(&self) -> HistorySyncState { HistorySyncState::NotEnabled }

    fn get_trade_fee(&self) -> Box<dyn Future<Item = TradeFee, Error = String> + Send> {
        utxo_common::get_trade_fee(self.clone())
    }

    fn get_sender_trade_fee(&self, value: TradePreimageValue, stage: FeeApproxStage) -> TradePreimageFut<TradeFee> {
        utxo_common::get_sender_trade_fee(self.clone(), value, stage)
    }

    fn get_receiver_trade_fee(&self, _stage: FeeApproxStage) -> TradePreimageFut<TradeFee> {
        utxo_common::get_receiver_trade_fee(self.clone())
    }

    fn get_fee_to_send_taker_fee(
        &self,
        dex_fee_amount: BigDecimal,
        stage: FeeApproxStage,
    ) -> TradePreimageFut<TradeFee> {
        utxo_common::get_fee_to_send_taker_fee(self.clone(), dex_fee_amount, stage)
    }

    fn required_confirmations(&self) -> u64 { utxo_common::required_confirmations(&self.utxo_arc) }

    fn requires_notarization(&self) -> bool { utxo_common::requires_notarization(&self.utxo_arc) }

    fn set_required_confirmations(&self, confirmations: u64) {
        utxo_common::set_required_confirmations(&self.utxo_arc, confirmations)
    }

    fn set_requires_notarization(&self, requires_nota: bool) {
        utxo_common::set_requires_notarization(&self.utxo_arc, requires_nota)
    }

    fn swap_contract_address(&self) -> Option<BytesJson> { utxo_common::swap_contract_address() }

    fn mature_confirmations(&self) -> Option<u32> { Some(self.utxo_arc.conf.mature_confirmations) }

    fn coin_protocol_info(&self) -> Vec<u8> { utxo_common::coin_protocol_info(&self.utxo_arc) }

    fn is_coin_protocol_supported(&self, info: &Option<Vec<u8>>) -> bool {
        utxo_common::is_coin_protocol_supported(&self.utxo_arc, info)
    }
}

#[async_trait]
impl UtxoTxGenerationOps for ZCoin {
    async fn get_tx_fee(&self) -> Result<ActualTxFee, JsonRpcError> { utxo_common::get_tx_fee(&self.utxo_arc).await }

    async fn calc_interest_if_required(
        &self,
        unsigned: TransactionInputSigner,
        data: AdditionalTxData,
        my_script_pub: Bytes,
    ) -> UtxoRpcResult<(TransactionInputSigner, AdditionalTxData)> {
        utxo_common::calc_interest_if_required(self, unsigned, data, my_script_pub).await
    }
}

#[async_trait]
impl UtxoTxBroadcastOps for ZCoin {
    async fn broadcast_tx(&self, tx: &UtxoTx) -> Result<H256Json, MmError<BroadcastTxErr>> {
        utxo_common::broadcast_tx(self, tx).await
    }
}

#[async_trait]
impl UtxoCommonOps for ZCoin {
    async fn get_htlc_spend_fee(&self, tx_size: u64) -> UtxoRpcResult<u64> {
        utxo_common::get_htlc_spend_fee(self, tx_size).await
    }

    fn addresses_from_script(&self, script: &Script) -> Result<Vec<Address>, String> {
        utxo_common::addresses_from_script(self, script)
    }

    fn denominate_satoshis(&self, satoshi: i64) -> f64 { utxo_common::denominate_satoshis(&self.utxo_arc, satoshi) }

    fn my_public_key(&self) -> Result<&Public, MmError<PrivKeyNotAllowed>> { utxo_common::my_public_key(self.as_ref()) }

    fn address_from_str(&self, address: &str) -> Result<Address, String> {
        utxo_common::checked_address_from_str(self.as_ref(), address)
    }

    async fn get_current_mtp(&self) -> UtxoRpcResult<u32> {
        utxo_common::get_current_mtp(&self.utxo_arc, CoinVariant::Standard).await
    }

    fn is_unspent_mature(&self, output: &RpcTransaction) -> bool {
        utxo_common::is_unspent_mature(self.utxo_arc.conf.mature_confirmations, output)
    }

    async fn calc_interest_of_tx(
        &self,
        _tx: &UtxoTx,
        _input_transactions: &mut HistoryUtxoTxMap,
    ) -> UtxoRpcResult<u64> {
        MmError::err(UtxoRpcError::Internal(
            "ZCoin doesn't support transaction rewards".to_owned(),
        ))
    }

    async fn get_mut_verbose_transaction_from_map_or_rpc<'a, 'b>(
        &'a self,
        tx_hash: H256Json,
        utxo_tx_map: &'b mut HistoryUtxoTxMap,
    ) -> UtxoRpcResult<&'b mut HistoryUtxoTx> {
        utxo_common::get_mut_verbose_transaction_from_map_or_rpc(self, tx_hash, utxo_tx_map).await
    }

    async fn p2sh_spending_tx(
        &self,
        prev_transaction: UtxoTx,
        redeem_script: Bytes,
        outputs: Vec<TransactionOutput>,
        script_data: Script,
        sequence: u32,
        lock_time: u32,
    ) -> Result<UtxoTx, String> {
        utxo_common::p2sh_spending_tx(
            self,
            prev_transaction,
            redeem_script,
            outputs,
            script_data,
            sequence,
            lock_time,
        )
        .await
    }

    async fn ordered_mature_unspents<'a>(
        &'a self,
        address: &Address,
    ) -> UtxoRpcResult<(Vec<UnspentInfo>, AsyncMutexGuard<'a, RecentlySpentOutPoints>)> {
        utxo_common::ordered_mature_unspents(self, address).await
    }

    fn get_verbose_transaction_from_cache_or_rpc(&self, txid: H256Json) -> UtxoRpcFut<VerboseTransactionFrom> {
        let selfi = self.clone();
        let fut = async move { utxo_common::get_verbose_transaction_from_cache_or_rpc(&selfi.utxo_arc, txid).await };
        Box::new(fut.boxed().compat())
    }

    async fn cache_transaction_if_possible(&self, tx: &RpcTransaction) -> Result<(), String> {
        utxo_common::cache_transaction_if_possible(&self.utxo_arc, tx).await
    }

    async fn list_unspent_ordered<'a>(
        &'a self,
        address: &Address,
    ) -> UtxoRpcResult<(Vec<UnspentInfo>, AsyncMutexGuard<'a, RecentlySpentOutPoints>)> {
        utxo_common::list_unspent_ordered(self, address).await
    }

    async fn preimage_trade_fee_required_to_send_outputs(
        &self,
        outputs: Vec<TransactionOutput>,
        fee_policy: FeePolicy,
        gas_fee: Option<u64>,
        stage: &FeeApproxStage,
    ) -> TradePreimageResult<BigDecimal> {
        utxo_common::preimage_trade_fee_required_to_send_outputs(self, outputs, fee_policy, gas_fee, stage).await
    }

    fn increase_dynamic_fee_by_stage(&self, dynamic_fee: u64, stage: &FeeApproxStage) -> u64 {
        utxo_common::increase_dynamic_fee_by_stage(self, dynamic_fee, stage)
    }

    async fn p2sh_tx_locktime(&self, htlc_locktime: u32) -> Result<u32, MmError<UtxoRpcError>> {
        utxo_common::p2sh_tx_locktime(self, self.ticker(), htlc_locktime).await
    }

    fn addr_format_for_standard_scripts(&self) -> UtxoAddressFormat {
        utxo_common::addr_format_for_standard_scripts(self)
    }

    fn address_from_pubkey(&self, pubkey: &Public) -> Address {
        let conf = &self.utxo_arc.conf;
        utxo_common::address_from_pubkey(
            pubkey,
            conf.pub_addr_prefix,
            conf.pub_t_addr_prefix,
            conf.checksum_type,
            conf.bech32_hrp.clone(),
            self.utxo_arc.my_address.addr_format.clone(),
        )
    }
}

#[test]
fn derive_z_key_from_mm_seed() {
    use common::privkey::key_pair_from_seed;
    use zcash_client_backend::encoding::encode_extended_spending_key;

    let seed = "spice describe gravity federal blast come thank unfair canal monkey style afraid";
    let secp_keypair = key_pair_from_seed(seed).unwrap();
    let z_spending_key = ExtendedSpendingKey::master(&*secp_keypair.private().secret);
    let encoded = encode_extended_spending_key(z_mainnet_constants::HRP_SAPLING_EXTENDED_SPENDING_KEY, &z_spending_key);
    assert_eq!(encoded, "secret-extended-key-main1qqqqqqqqqqqqqqytwz2zjt587n63kyz6jawmflttqu5rxavvqx3lzfs0tdr0w7g5tgntxzf5erd3jtvva5s52qx0ms598r89vrmv30r69zehxy2r3vesghtqd6dfwdtnauzuj8u8eeqfx7qpglzu6z54uzque6nzzgnejkgq569ax4lmk0v95rfhxzxlq3zrrj2z2kqylx2jp8g68lqu6alczdxd59lzp4hlfuj3jp54fp06xsaaay0uyass992g507tdd7psua5w6q76dyq3");

    let (_, address) = z_spending_key.default_address().unwrap();
    let encoded_addr = encode_payment_address(z_mainnet_constants::HRP_SAPLING_PAYMENT_ADDRESS, &address);
    assert_eq!(
        encoded_addr,
        "zs182ht30wnnnr8jjhj2j9v5dkx3qsknnr5r00jfwk2nczdtqy7w0v836kyy840kv2r8xle5gcl549"
    );

    let seed = "also shoot benefit prefer juice shell elder veteran woman mimic image kidney";
    let secp_keypair = key_pair_from_seed(seed).unwrap();
    let z_spending_key = ExtendedSpendingKey::master(&*secp_keypair.private().secret);
    let encoded = encode_extended_spending_key(z_mainnet_constants::HRP_SAPLING_EXTENDED_SPENDING_KEY, &z_spending_key);
    assert_eq!(encoded, "secret-extended-key-main1qqqqqqqqqqqqqq8jnhc9stsqwts6pu5ayzgy4szplvy03u227e50n3u8e6dwn5l0q5s3s8xfc03r5wmyh5s5dq536ufwn2k89ngdhnxy64sd989elwas6kr7ygztsdkw6k6xqyvhtu6e0dhm4mav8rus0fy8g0hgy9vt97cfjmus0m2m87p4qz5a00um7gwjwk494gul0uvt3gqyjujcclsqry72z57kr265jsajactgfn9m3vclqvx8fsdnwp4jwj57ffw560vvwks9g9hpu");

    let (_, address) = z_spending_key.default_address().unwrap();
    let encoded_addr = encode_payment_address(z_mainnet_constants::HRP_SAPLING_PAYMENT_ADDRESS, &address);
    assert_eq!(
        encoded_addr,
        "zs1funuwrjr2stlr6fnhkdh7fyz3p7n0p8rxase9jnezdhc286v5mhs6q3myw0phzvad5mvqgfxpam"
    );
}<|MERGE_RESOLUTION|>--- conflicted
+++ resolved
@@ -2,23 +2,13 @@
                                UtxoRpcResult};
 use crate::utxo::utxo_common::{big_decimal_from_sat_unsigned, payment_script, UtxoArcBuilder};
 use crate::utxo::{sat_from_big_decimal, utxo_common, ActualTxFee, AdditionalTxData, Address, BroadcastTxErr,
-<<<<<<< HEAD
                   FeePolicy, HistoryUtxoTx, HistoryUtxoTxMap, PrivKeyBuildPolicy, RecentlySpentOutPoints,
                   UtxoActivationParams, UtxoAddressFormat, UtxoArc, UtxoCoinBuilder, UtxoCoinFields, UtxoCommonOps,
                   UtxoFeeDetails, UtxoTxBroadcastOps, UtxoTxGenerationOps, UtxoWeak, VerboseTransactionFrom};
-use crate::{BalanceFut, CoinBalance, CoinBalancesWithTokens, FeeApproxStage, FoundSwapTxSpend, HistorySyncState,
-            MarketCoinOps, MmCoin, NegotiateSwapContractAddrErr, NumConversError, PrivKeyNotAllowed, SwapOps,
-            TradeFee, TradePreimageFut, TradePreimageResult, TradePreimageValue, TransactionDetails, TransactionEnum,
-            TransactionFut, TxFeeDetails, ValidateAddressResult, WithdrawFut, WithdrawRequest};
-=======
-                  FeePolicy, HistoryUtxoTx, HistoryUtxoTxMap, RecentlySpentOutPoints, UtxoActivationParams,
-                  UtxoAddressFormat, UtxoArc, UtxoCoinBuilder, UtxoCoinFields, UtxoCommonOps, UtxoFeeDetails,
-                  UtxoTxBroadcastOps, UtxoTxGenerationOps, UtxoWeak, VerboseTransactionFrom};
 use crate::{BalanceFut, CoinBalance, FeeApproxStage, FoundSwapTxSpend, HistorySyncState, MarketCoinOps, MmCoin,
-            NegotiateSwapContractAddrErr, NumConversError, SwapOps, TradeFee, TradePreimageFut, TradePreimageResult,
-            TradePreimageValue, TransactionDetails, TransactionEnum, TransactionFut, TxFeeDetails,
-            ValidateAddressResult, WithdrawFut, WithdrawRequest};
->>>>>>> d78b56df
+            NegotiateSwapContractAddrErr, NumConversError, PrivKeyNotAllowed, SwapOps, TradeFee, TradePreimageFut,
+            TradePreimageResult, TradePreimageValue, TransactionDetails, TransactionEnum, TransactionFut,
+            TxFeeDetails, ValidateAddressResult, WithdrawFut, WithdrawRequest};
 use crate::{Transaction, WithdrawError};
 use async_trait::async_trait;
 use bitcrypto::dhash160;
