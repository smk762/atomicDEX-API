use crate::eth::{self, u256_to_big_decimal, wei_from_big_decimal, TryToAddress};
use crate::qrc20::rpc_clients::{LogEntry, Qrc20ElectrumOps, Qrc20NativeOps, Qrc20RpcOps, TopicFilter, TxReceipt,
                                ViewContractCallType};
use crate::utxo::qtum::QtumBasedCoin;
use crate::utxo::rpc_clients::{ElectrumClient, NativeClient, UnspentInfo, UtxoRpcClientEnum, UtxoRpcClientOps,
                               UtxoRpcError, UtxoRpcFut, UtxoRpcResult};
use crate::utxo::utxo_common::{self, big_decimal_from_sat, check_all_inputs_signed_by_pub, UtxoTxBuilder};
<<<<<<< HEAD
use crate::utxo::{qtum, ActualTxFee, AdditionalTxData, BroadcastTxErr, FeePolicy, GenerateTxError, HistoryUtxoTx,
                  HistoryUtxoTxMap, PrivKeyBuildPolicy, RecentlySpentOutPoints, UtxoActivationParams,
                  UtxoAddressFormat, UtxoCoinBuildError, UtxoCoinBuildResult, UtxoCoinBuilder, UtxoCoinFields,
                  UtxoCommonOps, UtxoFromLegacyReqErr, UtxoTx, UtxoTxBroadcastOps, UtxoTxGenerationOps,
                  VerboseTransactionFrom, UTXO_LOCK};
use crate::{AddressModeNotSupported, BalanceError, BalanceFut, CoinBalance, CoinBalancesWithTokens, FeeApproxStage,
            FoundSwapTxSpend, HistorySyncState, MarketCoinOps, MmCoin, NegotiateSwapContractAddrErr,
            PrivKeyNotAllowed, SwapOps, TradeFee, TradePreimageError, TradePreimageFut, TradePreimageResult,
            TradePreimageValue, TransactionDetails, TransactionEnum, TransactionFut, TransactionType,
            ValidateAddressResult, WithdrawError, WithdrawFee, WithdrawFut, WithdrawRequest, WithdrawResult};
=======
use crate::utxo::{qtum, sign_tx, ActualTxFee, AdditionalTxData, BroadcastTxErr, FeePolicy, GenerateTxError,
                  HistoryUtxoTx, HistoryUtxoTxMap, RecentlySpentOutPoints, UtxoActivationParams, UtxoAddressFormat,
                  UtxoCoinBuilder, UtxoCoinFields, UtxoCommonOps, UtxoFromLegacyReqErr, UtxoTx, UtxoTxBroadcastOps,
                  UtxoTxGenerationOps, VerboseTransactionFrom, UTXO_LOCK};
use crate::{BalanceError, BalanceFut, CoinBalance, FeeApproxStage, FoundSwapTxSpend, HistorySyncState, MarketCoinOps,
            MmCoin, NegotiateSwapContractAddrErr, SwapOps, TradeFee, TradePreimageError, TradePreimageFut,
            TradePreimageResult, TradePreimageValue, TransactionDetails, TransactionEnum, TransactionFut,
            TransactionType, ValidateAddressResult, WithdrawError, WithdrawFee, WithdrawFut, WithdrawRequest,
            WithdrawResult};
>>>>>>> d78b56df
use async_trait::async_trait;
use bigdecimal::BigDecimal;
use bitcrypto::{dhash160, sha256};
use chain::TransactionOutput;
use common::block_on;
use common::executor::Timer;
use common::jsonrpc_client::{JsonRpcClient, JsonRpcError, JsonRpcRequest, RpcRes};
use common::log::{error, warn};
use common::mm_ctx::MmArc;
use common::mm_error::prelude::*;
use common::mm_number::MmNumber;
use common::now_ms;
use derive_more::Display;
use ethabi::{Function, Token};
use ethereum_types::{H160, U256};
use futures::compat::Future01CompatExt;
use futures::lock::MutexGuard as AsyncMutexGuard;
use futures::{FutureExt, TryFutureExt};
use futures01::Future;
use keys::bytes::Bytes as ScriptBytes;
use keys::{Address as UtxoAddress, Address, Public};
#[cfg(test)] use mocktopus::macros::*;
use rpc::v1::types::{Bytes as BytesJson, Transaction as RpcTransaction, H160 as H160Json, H256 as H256Json};
use script::{Builder as ScriptBuilder, Opcode, Script, TransactionInputSigner};
use script_pubkey::generate_contract_call_script_pubkey;
use serde_json::{self as json, Value as Json};
use serialization::{deserialize, serialize, CoinVariant};
use std::ops::{Deref, Neg};
#[cfg(not(target_arch = "wasm32"))] use std::path::PathBuf;
use std::str::FromStr;
use std::sync::Arc;
use utxo_signer::with_key_pair::{sign_tx, UtxoSignWithKeyPairError};

mod history;
#[cfg(test)] mod qrc20_tests;
pub mod rpc_clients;
pub mod script_pubkey;
mod swap;

/// Qtum amount is always 0 for the QRC20 UTXO outputs,
/// because we should pay only a fee in Qtum to send the QRC20 transaction.
pub const OUTPUT_QTUM_AMOUNT: u64 = 0;
pub const QRC20_GAS_LIMIT_DEFAULT: u64 = 100_000;
const QRC20_PAYMENT_GAS_LIMIT: u64 = 200_000;
pub const QRC20_GAS_PRICE_DEFAULT: u64 = 40;
pub const QRC20_DUST: u64 = 0;
// Keccak-256 hash of `Transfer` event
const QRC20_TRANSFER_TOPIC: &str = "ddf252ad1be2c89b69c2b068fc378daa952ba7f163c4a11628f55a4df523b3ef";
const QRC20_PAYMENT_SENT_TOPIC: &str = "ccc9c05183599bd3135da606eaaf535daffe256e9de33c048014cffcccd4ad57";
const QRC20_RECEIVER_SPENT_TOPIC: &str = "36c177bcb01c6d568244f05261e2946c8c977fa50822f3fa098c470770ee1f3e";
const QRC20_SENDER_REFUNDED_TOPIC: &str = "1797d500133f8e427eb9da9523aa4a25cb40f50ebc7dbda3c7c81778973f35ba";

pub type Qrc20AbiResult<T> = Result<T, MmError<Qrc20AbiError>>;

#[derive(Display)]
pub enum Qrc20GenTxError {
    ErrorGeneratingUtxoTx(GenerateTxError),
    ErrorSigningTx(UtxoSignWithKeyPairError),
    PrivKeyNotAllowed(PrivKeyNotAllowed),
    AddressModeNotSupported(AddressModeNotSupported),
}

impl From<GenerateTxError> for Qrc20GenTxError {
    fn from(e: GenerateTxError) -> Self { Qrc20GenTxError::ErrorGeneratingUtxoTx(e) }
}

impl From<UtxoSignWithKeyPairError> for Qrc20GenTxError {
    fn from(e: UtxoSignWithKeyPairError) -> Self { Qrc20GenTxError::ErrorSigningTx(e) }
}

impl From<PrivKeyNotAllowed> for Qrc20GenTxError {
    fn from(e: PrivKeyNotAllowed) -> Self { Qrc20GenTxError::PrivKeyNotAllowed(e) }
}

impl From<AddressModeNotSupported> for Qrc20GenTxError {
    fn from(e: AddressModeNotSupported) -> Self { Qrc20GenTxError::AddressModeNotSupported(e) }
}

impl From<UtxoRpcError> for Qrc20GenTxError {
    fn from(e: UtxoRpcError) -> Self { Qrc20GenTxError::ErrorGeneratingUtxoTx(GenerateTxError::from(e)) }
}

impl Qrc20GenTxError {
    fn into_withdraw_error(self, coin: String, decimals: u8) -> WithdrawError {
        match self {
            Qrc20GenTxError::ErrorGeneratingUtxoTx(gen_err) => {
                WithdrawError::from_generate_tx_error(gen_err, coin, decimals)
            },
            Qrc20GenTxError::ErrorSigningTx(sign_err) => WithdrawError::InternalError(sign_err.to_string()),
            Qrc20GenTxError::PrivKeyNotAllowed(priv_err) => WithdrawError::InternalError(priv_err.to_string()),
            Qrc20GenTxError::AddressModeNotSupported(addr_err) => WithdrawError::InternalError(addr_err.to_string()),
        }
    }
}

#[derive(Clone, Debug, Deserialize, Serialize)]
pub struct Qrc20ActivationParams {
    swap_contract_address: H160,
    fallback_swap_contract: Option<H160>,
    #[serde(flatten)]
    utxo_params: UtxoActivationParams,
}

#[derive(Debug, Display)]
pub enum Qrc20FromLegacyReqErr {
    InvalidSwapContractAddr(json::Error),
    InvalidFallbackSwapContract(json::Error),
    InvalidUtxoParams(UtxoFromLegacyReqErr),
}

impl From<UtxoFromLegacyReqErr> for Qrc20FromLegacyReqErr {
    fn from(err: UtxoFromLegacyReqErr) -> Self { Qrc20FromLegacyReqErr::InvalidUtxoParams(err) }
}

impl Qrc20ActivationParams {
    pub fn from_legacy_req(req: &Json) -> Result<Self, MmError<Qrc20FromLegacyReqErr>> {
        let swap_contract_address = json::from_value(req["swap_contract_address"].clone())
            .map_to_mm(Qrc20FromLegacyReqErr::InvalidSwapContractAddr)?;
        let fallback_swap_contract = json::from_value(req["fallback_swap_contract"].clone())
            .map_to_mm(Qrc20FromLegacyReqErr::InvalidFallbackSwapContract)?;
        let utxo_params = UtxoActivationParams::from_legacy_req(req)?;
        Ok(Qrc20ActivationParams {
            swap_contract_address,
            fallback_swap_contract,
            utxo_params,
        })
    }
}

struct Qrc20CoinBuilder<'a> {
    ctx: &'a MmArc,
    ticker: &'a str,
    conf: &'a Json,
    activation_params: Qrc20ActivationParams,
    priv_key: &'a [u8],
    platform: String,
    token_contract_address: H160,
}

impl<'a> Qrc20CoinBuilder<'a> {
    pub fn new(
        ctx: &'a MmArc,
        ticker: &'a str,
        conf: &'a Json,
        activation_params: Qrc20ActivationParams,
        priv_key: &'a [u8],
        platform: String,
        token_contract_address: H160,
    ) -> Qrc20CoinBuilder<'a> {
        Qrc20CoinBuilder {
            ctx,
            ticker,
            conf,
            activation_params,
            priv_key,
            platform,
            token_contract_address,
        }
    }
}

#[async_trait]
impl UtxoCoinBuilder for Qrc20CoinBuilder<'_> {
    type ResultCoin = Qrc20Coin;

    async fn build(self) -> UtxoCoinBuildResult<Self::ResultCoin> {
        let utxo = self.build_utxo_fields().await?;
        let inner = Qrc20CoinFields {
            utxo,
            platform: self.platform,
            contract_address: self.token_contract_address,
            swap_contract_address: self.activation_params.swap_contract_address,
            fallback_swap_contract: self.activation_params.fallback_swap_contract,
        };
        Ok(Qrc20Coin(Arc::new(inner)))
    }

    fn ctx(&self) -> &MmArc { self.ctx }

    fn conf(&self) -> &Json { self.conf }

    fn ticker(&self) -> &str { self.ticker }

    fn priv_key(&self) -> PrivKeyBuildPolicy<'_> { PrivKeyBuildPolicy::PrivKey(self.priv_key) }

    async fn decimals(&self, rpc_client: &UtxoRpcClientEnum) -> UtxoCoinBuildResult<u8> {
        if let Some(d) = self.conf()["decimals"].as_u64() {
            return Ok(d as u8);
        }

        rpc_client
            .token_decimals(&self.token_contract_address)
            .compat()
            .await
            .map_to_mm(UtxoCoinBuildError::ErrorDetectingDecimals)
    }

    fn dust_amount(&self) -> u64 { QRC20_DUST }

    #[cfg(not(target_arch = "wasm32"))]
    fn confpath(&self) -> UtxoCoinBuildResult<PathBuf> {
        use crate::utxo::coin_daemon_data_dir;

        // Documented at https://github.com/jl777/coins#bitcoin-protocol-specific-json
        // "USERHOME/" prefix should be replaced with the user's home folder.
        let declared_confpath = match self.conf()["confpath"].as_str() {
            Some(path) if !path.is_empty() => path.trim(),
            _ => {
                let is_asset_chain = false;
                let platform = self.platform.to_lowercase();
                let data_dir = coin_daemon_data_dir(&platform, is_asset_chain);

                let confname = format!("{}.conf", platform);
                return Ok(data_dir.join(&confname[..]));
            },
        };

        let (confpath, rel_to_home) = match declared_confpath.strip_prefix("~/") {
            Some(stripped) => (stripped, true),
            None => match declared_confpath.strip_prefix("USERHOME/") {
                Some(stripped) => (stripped, true),
                None => (declared_confpath, false),
            },
        };

        if rel_to_home {
            let home = dirs::home_dir().or_mm_err(|| UtxoCoinBuildError::CantDetectUserHome)?;
            Ok(home.join(confpath))
        } else {
            Ok(confpath.into())
        }
    }

    fn activation_params(&self) -> UtxoActivationParams { self.activation_params.utxo_params.clone() }
}

pub async fn qrc20_coin_from_conf_and_params(
    ctx: &MmArc,
    ticker: &str,
    platform: &str,
    conf: &Json,
    params: Qrc20ActivationParams,
    priv_key: &[u8],
    contract_address: H160,
) -> Result<Qrc20Coin, String> {
    let builder = Qrc20CoinBuilder::new(
        ctx,
        ticker,
        conf,
        params,
        priv_key,
        platform.to_owned(),
        contract_address,
    );
    Ok(try_s!(builder.build().await))
}

#[derive(Debug)]
pub struct Qrc20CoinFields {
    pub utxo: UtxoCoinFields,
    pub platform: String,
    pub contract_address: H160,
    pub swap_contract_address: H160,
    pub fallback_swap_contract: Option<H160>,
}

#[derive(Clone, Debug)]
pub struct Qrc20Coin(Arc<Qrc20CoinFields>);

impl Deref for Qrc20Coin {
    type Target = Qrc20CoinFields;
    fn deref(&self) -> &Qrc20CoinFields { &*self.0 }
}

impl AsRef<UtxoCoinFields> for Qrc20Coin {
    fn as_ref(&self) -> &UtxoCoinFields { &self.utxo }
}

impl qtum::QtumBasedCoin for Qrc20Coin {}

#[derive(Clone, Debug, PartialEq)]
pub struct ContractCallOutput {
    pub value: u64,
    pub script_pubkey: ScriptBytes,
    pub gas_limit: u64,
    pub gas_price: u64,
}

impl From<ContractCallOutput> for TransactionOutput {
    fn from(out: ContractCallOutput) -> Self {
        TransactionOutput {
            value: out.value,
            script_pubkey: out.script_pubkey,
        }
    }
}

/// Functions of ERC20/EtomicSwap smart contracts that may change the blockchain state.
#[derive(Debug, Eq, PartialEq)]
pub enum MutContractCallType {
    Transfer,
    Erc20Payment,
    ReceiverSpend,
    SenderRefund,
}

impl MutContractCallType {
    fn as_function_name(&self) -> &'static str {
        match self {
            MutContractCallType::Transfer => "transfer",
            MutContractCallType::Erc20Payment => "erc20Payment",
            MutContractCallType::ReceiverSpend => "receiverSpend",
            MutContractCallType::SenderRefund => "senderRefund",
        }
    }

    fn as_function(&self) -> &'static Function {
        match self {
            MutContractCallType::Transfer => eth::ERC20_CONTRACT.function(self.as_function_name()).unwrap(),
            MutContractCallType::Erc20Payment
            | MutContractCallType::ReceiverSpend
            | MutContractCallType::SenderRefund => eth::SWAP_CONTRACT.function(self.as_function_name()).unwrap(),
        }
    }

    pub fn from_script_pubkey(script: &[u8]) -> Result<Option<MutContractCallType>, String> {
        lazy_static! {
            static ref TRANSFER_SHORT_SIGN: [u8; 4] =
                eth::ERC20_CONTRACT.function("transfer").unwrap().short_signature();
            static ref ERC20_PAYMENT_SHORT_SIGN: [u8; 4] =
                eth::SWAP_CONTRACT.function("erc20Payment").unwrap().short_signature();
            static ref RECEIVER_SPEND_SHORT_SIGN: [u8; 4] =
                eth::SWAP_CONTRACT.function("receiverSpend").unwrap().short_signature();
            static ref SENDER_REFUND_SHORT_SIGN: [u8; 4] =
                eth::SWAP_CONTRACT.function("senderRefund").unwrap().short_signature();
        }

        if script.len() < 4 {
            return ERR!("Length of the script pubkey less than 4: {:?}", script);
        }

        if script.starts_with(TRANSFER_SHORT_SIGN.as_ref()) {
            return Ok(Some(MutContractCallType::Transfer));
        }
        if script.starts_with(ERC20_PAYMENT_SHORT_SIGN.as_ref()) {
            return Ok(Some(MutContractCallType::Erc20Payment));
        }
        if script.starts_with(RECEIVER_SPEND_SHORT_SIGN.as_ref()) {
            return Ok(Some(MutContractCallType::ReceiverSpend));
        }
        if script.starts_with(SENDER_REFUND_SHORT_SIGN.as_ref()) {
            return Ok(Some(MutContractCallType::SenderRefund));
        }
        Ok(None)
    }

    #[allow(dead_code)]
    fn short_signature(&self) -> [u8; 4] { self.as_function().short_signature() }
}

pub struct GenerateQrc20TxResult {
    pub signed: UtxoTx,
    pub miner_fee: u64,
    pub gas_fee: u64,
}

#[derive(Debug, Display)]
pub enum Qrc20AbiError {
    #[display(fmt = "Invalid QRC20 ABI params: {}", _0)]
    InvalidParams(String),
    #[display(fmt = "QRC20 ABI error: {}", _0)]
    AbiError(String),
}

impl From<ethabi::Error> for Qrc20AbiError {
    fn from(e: ethabi::Error) -> Qrc20AbiError { Qrc20AbiError::AbiError(e.to_string()) }
}

impl From<Qrc20AbiError> for GenerateTxError {
    fn from(e: Qrc20AbiError) -> Self { GenerateTxError::Internal(e.to_string()) }
}

impl From<Qrc20AbiError> for TradePreimageError {
    fn from(e: Qrc20AbiError) -> Self {
        // `Qrc20ABIError` is always an internal error
        TradePreimageError::InternalError(e.to_string())
    }
}

impl From<Qrc20AbiError> for WithdrawError {
    fn from(e: Qrc20AbiError) -> Self {
        // `Qrc20ABIError` is always an internal error
        WithdrawError::InternalError(e.to_string())
    }
}

impl From<Qrc20AbiError> for UtxoRpcError {
    fn from(e: Qrc20AbiError) -> Self {
        // `Qrc20ABIError` is always an internal error
        UtxoRpcError::Internal(e.to_string())
    }
}

impl Qrc20Coin {
    /// `gas_fee` should be calculated by: gas_limit * gas_price * (count of contract calls),
    /// or should be sum of gas fee of all contract calls.
    pub async fn get_qrc20_tx_fee(&self, gas_fee: u64) -> Result<u64, String> {
        match try_s!(self.get_tx_fee().await) {
            ActualTxFee::Fixed(amount) | ActualTxFee::Dynamic(amount) | ActualTxFee::FixedPerKb(amount) => {
                Ok(amount + gas_fee)
            },
        }
    }

    /// Generate and send a transaction with the specified UTXO outputs.
    /// Note this function locks the `UTXO_LOCK`.
    pub async fn send_contract_calls(&self, outputs: Vec<ContractCallOutput>) -> Result<TransactionEnum, String> {
        // TODO: we need to somehow refactor it using RecentlySpentOutpoints cache
        // Move over all QRC20 tokens should share the same cache with each other and base QTUM coin
        let _utxo_lock = UTXO_LOCK.lock().await;

        let platform = self.platform.clone();
        let decimals = self.utxo.decimals;
        let GenerateQrc20TxResult { signed, .. } = self
            .generate_qrc20_transaction(outputs)
            .await
            .mm_err(|e| e.into_withdraw_error(platform, decimals))
            .map_err(|e| ERRL!("{}", e))?;
        let _tx = try_s!(self.utxo.rpc_client.send_transaction(&signed).compat().await);
        Ok(signed.into())
    }

    /// Generate Qtum UTXO transaction with contract calls.
    /// Note: lock the UTXO_LOCK mutex before this function will be called.
    async fn generate_qrc20_transaction(
        &self,
        contract_outputs: Vec<ContractCallOutput>,
    ) -> Result<GenerateQrc20TxResult, MmError<Qrc20GenTxError>> {
        let my_address = self.utxo.address_mode.certain_or_err()?;
        let (unspents, _) = self.ordered_mature_unspents(my_address).await?;

        let mut gas_fee = 0;
        let mut outputs = Vec::with_capacity(contract_outputs.len());
        for output in contract_outputs {
            gas_fee += output.gas_limit * output.gas_price;
            outputs.push(TransactionOutput::from(output));
        }

        let (unsigned, data) = UtxoTxBuilder::new(self)
            .add_available_inputs(unspents)
            .add_outputs(outputs)
            .with_gas_fee(gas_fee)
            .build()
            .await?;

        let my_address = self.utxo.address_mode.certain_or_err()?;
        let key_pair = self.utxo.priv_key_policy.key_pair_or_err()?;

        let prev_script = ScriptBuilder::build_p2pkh(&my_address.hash);
        let signed = sign_tx(
            unsigned,
            key_pair,
            prev_script,
            self.utxo.conf.signature_version,
            self.utxo.conf.fork_id,
        )?;

        let miner_fee = data.fee_amount + data.unused_change.unwrap_or_default();
        Ok(GenerateQrc20TxResult {
            signed,
            miner_fee,
            gas_fee,
        })
    }

    fn transfer_output(
        &self,
        to_addr: H160,
        amount: U256,
        gas_limit: u64,
        gas_price: u64,
    ) -> Qrc20AbiResult<ContractCallOutput> {
        let function = eth::ERC20_CONTRACT.function("transfer")?;
        let params = function.encode_input(&[Token::Address(to_addr), Token::Uint(amount)])?;

        let script_pubkey =
            generate_contract_call_script_pubkey(&params, gas_limit, gas_price, &self.contract_address)?.to_bytes();

        Ok(ContractCallOutput {
            value: OUTPUT_QTUM_AMOUNT,
            script_pubkey,
            gas_limit,
            gas_price,
        })
    }

    async fn preimage_trade_fee_required_to_send_outputs(
        &self,
        contract_outputs: Vec<ContractCallOutput>,
        stage: &FeeApproxStage,
    ) -> TradePreimageResult<BigDecimal> {
        let decimals = self.as_ref().decimals;
        let mut gas_fee = 0;
        let mut outputs = Vec::with_capacity(contract_outputs.len());
        for output in contract_outputs {
            gas_fee += output.gas_limit * output.gas_price;
            outputs.push(TransactionOutput::from(output));
        }
        let fee_policy = FeePolicy::SendExact;
        let miner_fee =
            UtxoCommonOps::preimage_trade_fee_required_to_send_outputs(self, outputs, fee_policy, Some(gas_fee), stage)
                .await?;
        let gas_fee = big_decimal_from_sat(gas_fee as i64, decimals);
        Ok(miner_fee + gas_fee)
    }
}

// if mockable is placed before async_trait there is `munmap_chunk(): invalid pointer` error on async fn mocking attempt
#[async_trait]
#[cfg_attr(test, mockable)]
impl UtxoTxBroadcastOps for Qrc20Coin {
    async fn broadcast_tx(&self, tx: &UtxoTx) -> Result<H256Json, MmError<BroadcastTxErr>> {
        utxo_common::broadcast_tx(self, tx).await
    }
}

#[async_trait]
#[cfg_attr(test, mockable)]
impl UtxoTxGenerationOps for Qrc20Coin {
    /// Get only QTUM transaction fee.
    async fn get_tx_fee(&self) -> Result<ActualTxFee, JsonRpcError> { utxo_common::get_tx_fee(&self.utxo).await }

    async fn calc_interest_if_required(
        &self,
        unsigned: TransactionInputSigner,
        data: AdditionalTxData,
        my_script_pub: ScriptBytes,
    ) -> UtxoRpcResult<(TransactionInputSigner, AdditionalTxData)> {
        utxo_common::calc_interest_if_required(self, unsigned, data, my_script_pub).await
    }
}

#[async_trait]
#[cfg_attr(test, mockable)]
impl UtxoCommonOps for Qrc20Coin {
    async fn get_htlc_spend_fee(&self, tx_size: u64) -> UtxoRpcResult<u64> {
        utxo_common::get_htlc_spend_fee(self, tx_size).await
    }

    fn addresses_from_script(&self, script: &Script) -> Result<Vec<UtxoAddress>, String> {
        utxo_common::addresses_from_script(self, script)
    }

    fn denominate_satoshis(&self, satoshi: i64) -> f64 { utxo_common::denominate_satoshis(&self.utxo, satoshi) }

    fn my_public_key(&self) -> Result<&Public, MmError<PrivKeyNotAllowed>> { utxo_common::my_public_key(self.as_ref()) }

    fn address_from_str(&self, address: &str) -> Result<UtxoAddress, String> {
        utxo_common::checked_address_from_str(&self.utxo, address)
    }

    async fn get_current_mtp(&self) -> UtxoRpcResult<u32> {
        utxo_common::get_current_mtp(&self.utxo, CoinVariant::Qtum).await
    }

    fn is_unspent_mature(&self, output: &RpcTransaction) -> bool { self.is_qtum_unspent_mature(output) }

    async fn calc_interest_of_tx(
        &self,
        _tx: &UtxoTx,
        _input_transactions: &mut HistoryUtxoTxMap,
    ) -> UtxoRpcResult<u64> {
        MmError::err(UtxoRpcError::Internal(
            "QRC20 coin doesn't support transaction rewards".to_owned(),
        ))
    }

    async fn get_mut_verbose_transaction_from_map_or_rpc<'a, 'b>(
        &'a self,
        tx_hash: H256Json,
        utxo_tx_map: &'b mut HistoryUtxoTxMap,
    ) -> UtxoRpcResult<&'b mut HistoryUtxoTx> {
        utxo_common::get_mut_verbose_transaction_from_map_or_rpc(self, tx_hash, utxo_tx_map).await
    }

    async fn p2sh_spending_tx(
        &self,
        prev_transaction: UtxoTx,
        redeem_script: ScriptBytes,
        outputs: Vec<TransactionOutput>,
        script_data: Script,
        sequence: u32,
        lock_time: u32,
    ) -> Result<UtxoTx, String> {
        utxo_common::p2sh_spending_tx(
            self,
            prev_transaction,
            redeem_script,
            outputs,
            script_data,
            sequence,
            lock_time,
        )
        .await
    }

    async fn ordered_mature_unspents<'a>(
        &'a self,
        address: &Address,
    ) -> UtxoRpcResult<(Vec<UnspentInfo>, AsyncMutexGuard<'a, RecentlySpentOutPoints>)> {
        utxo_common::ordered_mature_unspents(self, address).await
    }

    fn get_verbose_transaction_from_cache_or_rpc(&self, txid: H256Json) -> UtxoRpcFut<VerboseTransactionFrom> {
        let selfi = self.clone();
        let fut = async move { utxo_common::get_verbose_transaction_from_cache_or_rpc(&selfi.utxo, txid).await };
        Box::new(fut.boxed().compat())
    }

    async fn cache_transaction_if_possible(&self, tx: &RpcTransaction) -> Result<(), String> {
        utxo_common::cache_transaction_if_possible(&self.utxo, tx).await
    }

    async fn list_unspent_ordered<'a>(
        &'a self,
        address: &Address,
    ) -> UtxoRpcResult<(Vec<UnspentInfo>, AsyncMutexGuard<'a, RecentlySpentOutPoints>)> {
        utxo_common::ordered_mature_unspents(self, address).await
    }

    async fn preimage_trade_fee_required_to_send_outputs(
        &self,
        outputs: Vec<TransactionOutput>,
        fee_policy: FeePolicy,
        gas_fee: Option<u64>,
        stage: &FeeApproxStage,
    ) -> TradePreimageResult<BigDecimal> {
        utxo_common::preimage_trade_fee_required_to_send_outputs(self, outputs, fee_policy, gas_fee, stage).await
    }

    fn increase_dynamic_fee_by_stage(&self, dynamic_fee: u64, stage: &FeeApproxStage) -> u64 {
        utxo_common::increase_dynamic_fee_by_stage(self, dynamic_fee, stage)
    }

    async fn p2sh_tx_locktime(&self, htlc_locktime: u32) -> Result<u32, MmError<UtxoRpcError>> {
        utxo_common::p2sh_tx_locktime(self, &self.utxo.conf.ticker, htlc_locktime).await
    }

    fn addr_format_for_standard_scripts(&self) -> UtxoAddressFormat {
        utxo_common::addr_format_for_standard_scripts(self)
    }

    fn address_from_pubkey(&self, pubkey: &Public) -> Address {
        let conf = &self.utxo.conf;
        utxo_common::address_from_pubkey(
            pubkey,
            conf.pub_addr_prefix,
            conf.pub_t_addr_prefix,
            conf.checksum_type,
            conf.bech32_hrp.clone(),
            self.utxo.address_mode.address_format().clone(),
        )
    }
}

impl SwapOps for Qrc20Coin {
    fn send_taker_fee(&self, fee_addr: &[u8], amount: BigDecimal, _uuid: &[u8]) -> TransactionFut {
        let to_address = try_fus!(self.contract_address_from_raw_pubkey(fee_addr));
        let amount = try_fus!(wei_from_big_decimal(&amount, self.utxo.decimals));
        let transfer_output =
            try_fus!(self.transfer_output(to_address, amount, QRC20_GAS_LIMIT_DEFAULT, QRC20_GAS_PRICE_DEFAULT));
        let outputs = vec![transfer_output];

        let selfi = self.clone();
        let fut = async move { selfi.send_contract_calls(outputs).await };

        Box::new(fut.boxed().compat())
    }

    fn send_maker_payment(
        &self,
        time_lock: u32,
        taker_pub: &[u8],
        secret_hash: &[u8],
        amount: BigDecimal,
        swap_contract_address: &Option<BytesJson>,
    ) -> TransactionFut {
        let taker_addr = try_fus!(self.contract_address_from_raw_pubkey(taker_pub));
        let id = qrc20_swap_id(time_lock, secret_hash);
        let value = try_fus!(wei_from_big_decimal(&amount, self.utxo.decimals));
        let secret_hash = Vec::from(secret_hash);
        let swap_contract_address = try_fus!(swap_contract_address.try_to_address());

        let selfi = self.clone();
        let fut = async move {
            selfi
                .send_hash_time_locked_payment(id, value, time_lock, secret_hash, taker_addr, swap_contract_address)
                .await
        };
        Box::new(fut.boxed().compat())
    }

    fn send_taker_payment(
        &self,
        time_lock: u32,
        maker_pub: &[u8],
        secret_hash: &[u8],
        amount: BigDecimal,
        swap_contract_address: &Option<BytesJson>,
    ) -> TransactionFut {
        let maker_addr = try_fus!(self.contract_address_from_raw_pubkey(maker_pub));
        let id = qrc20_swap_id(time_lock, secret_hash);
        let value = try_fus!(wei_from_big_decimal(&amount, self.utxo.decimals));
        let secret_hash = Vec::from(secret_hash);
        let swap_contract_address = try_fus!(swap_contract_address.try_to_address());

        let selfi = self.clone();
        let fut = async move {
            selfi
                .send_hash_time_locked_payment(id, value, time_lock, secret_hash, maker_addr, swap_contract_address)
                .await
        };
        Box::new(fut.boxed().compat())
    }

    fn send_maker_spends_taker_payment(
        &self,
        taker_payment_tx: &[u8],
        _time_lock: u32,
        _taker_pub: &[u8],
        secret: &[u8],
        swap_contract_address: &Option<BytesJson>,
    ) -> TransactionFut {
        let payment_tx: UtxoTx = try_fus!(deserialize(taker_payment_tx).map_err(|e| ERRL!("{:?}", e)));
        let swap_contract_address = try_fus!(swap_contract_address.try_to_address());
        let secret = secret.to_vec();

        let selfi = self.clone();
        let fut = async move {
            selfi
                .spend_hash_time_locked_payment(payment_tx, swap_contract_address, secret)
                .await
        };
        Box::new(fut.boxed().compat())
    }

    fn send_taker_spends_maker_payment(
        &self,
        maker_payment_tx: &[u8],
        _time_lock: u32,
        _maker_pub: &[u8],
        secret: &[u8],
        swap_contract_address: &Option<BytesJson>,
    ) -> TransactionFut {
        let payment_tx: UtxoTx = try_fus!(deserialize(maker_payment_tx).map_err(|e| ERRL!("{:?}", e)));
        let secret = secret.to_vec();
        let swap_contract_address = try_fus!(swap_contract_address.try_to_address());

        let selfi = self.clone();
        let fut = async move {
            selfi
                .spend_hash_time_locked_payment(payment_tx, swap_contract_address, secret)
                .await
        };
        Box::new(fut.boxed().compat())
    }

    fn send_taker_refunds_payment(
        &self,
        taker_payment_tx: &[u8],
        _time_lock: u32,
        _maker_pub: &[u8],
        _secret_hash: &[u8],
        swap_contract_address: &Option<BytesJson>,
    ) -> TransactionFut {
        let payment_tx: UtxoTx = try_fus!(deserialize(taker_payment_tx).map_err(|e| ERRL!("{:?}", e)));
        let swap_contract_address = try_fus!(swap_contract_address.try_to_address());

        let selfi = self.clone();
        let fut = async move {
            selfi
                .refund_hash_time_locked_payment(swap_contract_address, payment_tx)
                .await
        };
        Box::new(fut.boxed().compat())
    }

    fn send_maker_refunds_payment(
        &self,
        maker_payment_tx: &[u8],
        _time_lock: u32,
        _taker_pub: &[u8],
        _secret_hash: &[u8],
        swap_contract_address: &Option<BytesJson>,
    ) -> TransactionFut {
        let payment_tx: UtxoTx = try_fus!(deserialize(maker_payment_tx).map_err(|e| ERRL!("{:?}", e)));
        let swap_contract_address = try_fus!(swap_contract_address.try_to_address());

        let selfi = self.clone();
        let fut = async move {
            selfi
                .refund_hash_time_locked_payment(swap_contract_address, payment_tx)
                .await
        };
        Box::new(fut.boxed().compat())
    }

    fn validate_fee(
        &self,
        fee_tx: &TransactionEnum,
        expected_sender: &[u8],
        fee_addr: &[u8],
        amount: &BigDecimal,
        min_block_number: u64,
        _uuid: &[u8],
    ) -> Box<dyn Future<Item = (), Error = String> + Send> {
        let fee_tx = match fee_tx {
            TransactionEnum::UtxoTx(tx) => tx,
            _ => panic!("Unexpected TransactionEnum"),
        };
        let fee_tx_hash = fee_tx.hash().reversed().into();
        if !try_fus!(check_all_inputs_signed_by_pub(fee_tx, expected_sender)) {
            return Box::new(futures01::future::err(ERRL!("The dex fee was sent from wrong address")));
        }
        let fee_addr = try_fus!(self.contract_address_from_raw_pubkey(fee_addr));
        let expected_value = try_fus!(wei_from_big_decimal(amount, self.utxo.decimals));

        let selfi = self.clone();
        let fut = async move {
            selfi
                .validate_fee_impl(fee_tx_hash, fee_addr, expected_value, min_block_number)
                .await
        };
        Box::new(fut.boxed().compat())
    }

    fn validate_maker_payment(
        &self,
        payment_tx: &[u8],
        time_lock: u32,
        maker_pub: &[u8],
        secret_hash: &[u8],
        amount: BigDecimal,
        swap_contract_address: &Option<BytesJson>,
    ) -> Box<dyn Future<Item = (), Error = String> + Send> {
        let payment_tx: UtxoTx = try_fus!(deserialize(payment_tx).map_err(|e| ERRL!("{:?}", e)));
        let sender = try_fus!(self.contract_address_from_raw_pubkey(maker_pub));
        let secret_hash = secret_hash.to_vec();
        let swap_contract_address = try_fus!(swap_contract_address.try_to_address());

        let selfi = self.clone();
        let fut = async move {
            selfi
                .validate_payment(
                    payment_tx,
                    time_lock,
                    sender,
                    secret_hash,
                    amount,
                    swap_contract_address,
                )
                .await
        };
        Box::new(fut.boxed().compat())
    }

    fn validate_taker_payment(
        &self,
        payment_tx: &[u8],
        time_lock: u32,
        taker_pub: &[u8],
        secret_hash: &[u8],
        amount: BigDecimal,
        swap_contract_address: &Option<BytesJson>,
    ) -> Box<dyn Future<Item = (), Error = String> + Send> {
        let swap_contract_address = try_fus!(swap_contract_address.try_to_address());
        let payment_tx: UtxoTx = try_fus!(deserialize(payment_tx).map_err(|e| ERRL!("{:?}", e)));
        let sender = try_fus!(self.contract_address_from_raw_pubkey(taker_pub));
        let secret_hash = secret_hash.to_vec();

        let selfi = self.clone();
        let fut = async move {
            selfi
                .validate_payment(
                    payment_tx,
                    time_lock,
                    sender,
                    secret_hash,
                    amount,
                    swap_contract_address,
                )
                .await
        };
        Box::new(fut.boxed().compat())
    }

    fn check_if_my_payment_sent(
        &self,
        time_lock: u32,
        _other_pub: &[u8],
        secret_hash: &[u8],
        search_from_block: u64,
        swap_contract_address: &Option<BytesJson>,
    ) -> Box<dyn Future<Item = Option<TransactionEnum>, Error = String> + Send> {
        let swap_id = qrc20_swap_id(time_lock, secret_hash);
        let swap_contract_address = try_fus!(swap_contract_address.try_to_address());

        let selfi = self.clone();
        let fut = async move {
            selfi
                .check_if_my_payment_sent_impl(swap_contract_address, swap_id, search_from_block)
                .await
        };
        Box::new(fut.boxed().compat())
    }

    fn search_for_swap_tx_spend_my(
        &self,
        time_lock: u32,
        _other_pub: &[u8],
        secret_hash: &[u8],
        tx: &[u8],
        search_from_block: u64,
        _swap_contract_address: &Option<BytesJson>,
    ) -> Result<Option<FoundSwapTxSpend>, String> {
        let tx: UtxoTx = try_s!(deserialize(tx).map_err(|e| ERRL!("{:?}", e)));

        let selfi = self.clone();
        let fut = selfi.search_for_swap_tx_spend(time_lock, secret_hash.to_vec(), tx, search_from_block);
        block_on(fut)
    }

    fn search_for_swap_tx_spend_other(
        &self,
        time_lock: u32,
        _other_pub: &[u8],
        secret_hash: &[u8],
        tx: &[u8],
        search_from_block: u64,
        _swap_contract_address: &Option<BytesJson>,
    ) -> Result<Option<FoundSwapTxSpend>, String> {
        let tx: UtxoTx = try_s!(deserialize(tx).map_err(|e| ERRL!("{:?}", e)));

        let selfi = self.clone();
        let fut = selfi.search_for_swap_tx_spend(time_lock, secret_hash.to_vec(), tx, search_from_block);
        block_on(fut)
    }

    fn extract_secret(&self, secret_hash: &[u8], spend_tx: &[u8]) -> Result<Vec<u8>, String> {
        self.extract_secret_impl(secret_hash, spend_tx)
    }

    fn negotiate_swap_contract_addr(
        &self,
        other_side_address: Option<&[u8]>,
    ) -> Result<Option<BytesJson>, MmError<NegotiateSwapContractAddrErr>> {
        match other_side_address {
            Some(bytes) => {
                if bytes.len() != 20 {
                    return MmError::err(NegotiateSwapContractAddrErr::InvalidOtherAddrLen(bytes.into()));
                }
                let other_addr = H160::from(bytes);
                if other_addr == self.swap_contract_address {
                    return Ok(Some(self.swap_contract_address.to_vec().into()));
                }

                if Some(other_addr) == self.fallback_swap_contract {
                    return Ok(self.fallback_swap_contract.map(|addr| addr.to_vec().into()));
                }
                MmError::err(NegotiateSwapContractAddrErr::UnexpectedOtherAddr(bytes.into()))
            },
            None => self
                .fallback_swap_contract
                .map(|addr| Some(addr.to_vec().into()))
                .ok_or_else(|| MmError::new(NegotiateSwapContractAddrErr::NoOtherAddrAndNoFallback)),
        }
    }
}

impl MarketCoinOps for Qrc20Coin {
    fn ticker(&self) -> &str { &self.utxo.conf.ticker }

    fn my_address(&self) -> Result<String, String> { utxo_common::my_address(self) }

    fn my_balance(&self) -> BalanceFut<CoinBalance> {
        let my_address = match self.my_addr_as_contract_addr() {
            Ok(addr) => addr,
            Err(e) => return Box::new(futures01::future::err(e.map(BalanceError::from))),
        };
        let params = [Token::Address(my_address)];
        let contract_address = self.contract_address;
        let decimals = self.utxo.decimals;

        let coin = self.clone();
        let fut = async move {
            let tokens = coin
                .utxo
                .rpc_client
                .rpc_contract_call(ViewContractCallType::BalanceOf, &contract_address, &params)
                .compat()
                .await?;
            let spendable = match tokens.first() {
                Some(Token::Uint(bal)) => u256_to_big_decimal(*bal, decimals)?,
                _ => {
                    let error = format!("Expected U256 as balanceOf result but got {:?}", tokens);
                    return MmError::err(BalanceError::InvalidResponse(error));
                },
            };
            Ok(CoinBalance {
                spendable,
                unspendable: BigDecimal::from(0),
            })
        };
        Box::new(fut.boxed().compat())
    }

    fn base_coin_balance(&self) -> BalanceFut<BigDecimal> {
        let selfi = self.clone();
        let fut = async move {
            let CoinBalance { spendable, .. } = selfi.qtum_balance().await?;
            Ok(spendable)
        };
        Box::new(fut.boxed().compat())
    }

    fn send_raw_tx(&self, tx: &str) -> Box<dyn Future<Item = String, Error = String> + Send> {
        utxo_common::send_raw_tx(&self.utxo, tx)
    }

    fn wait_for_confirmations(
        &self,
        tx: &[u8],
        confirmations: u64,
        requires_nota: bool,
        wait_until: u64,
        check_every: u64,
    ) -> Box<dyn Future<Item = (), Error = String> + Send> {
        let tx: UtxoTx = try_fus!(deserialize(tx).map_err(|e| ERRL!("{:?}", e)));
        let selfi = self.clone();
        let fut = async move {
            selfi
                .wait_for_confirmations_and_check_result(tx, confirmations, requires_nota, wait_until, check_every)
                .await
        };
        Box::new(fut.boxed().compat())
    }

    fn wait_for_tx_spend(
        &self,
        transaction: &[u8],
        wait_until: u64,
        from_block: u64,
        _swap_contract_address: &Option<BytesJson>,
    ) -> TransactionFut {
        let tx: UtxoTx = try_fus!(deserialize(transaction).map_err(|e| ERRL!("{:?}", e)));

        let selfi = self.clone();
        let fut = async move { selfi.wait_for_tx_spend_impl(tx, wait_until, from_block).await };
        Box::new(fut.boxed().compat())
    }

    fn tx_enum_from_bytes(&self, bytes: &[u8]) -> Result<TransactionEnum, String> {
        utxo_common::tx_enum_from_bytes(self.as_ref(), bytes)
    }

    fn current_block(&self) -> Box<dyn Future<Item = u64, Error = String> + Send> {
        utxo_common::current_block(&self.utxo)
    }

    fn display_priv_key(&self) -> Result<String, String> { utxo_common::display_priv_key(&self.utxo) }

    fn min_tx_amount(&self) -> BigDecimal { BigDecimal::from(0) }

    fn min_trading_vol(&self) -> MmNumber {
        let pow = self.utxo.decimals / 3;
        MmNumber::from(1) / MmNumber::from(10u64.pow(pow as u32))
    }
}

impl MmCoin for Qrc20Coin {
    fn is_asset_chain(&self) -> bool { utxo_common::is_asset_chain(&self.utxo) }

    fn withdraw(&self, req: WithdrawRequest) -> WithdrawFut {
        Box::new(qrc20_withdraw(self.clone(), req).boxed().compat())
    }

    fn decimals(&self) -> u8 { utxo_common::decimals(&self.utxo) }

    fn convert_to_address(&self, from: &str, to_address_format: Json) -> Result<String, String> {
        qtum::QtumBasedCoin::convert_to_address(self, from, to_address_format)
    }

    fn validate_address(&self, address: &str) -> ValidateAddressResult { utxo_common::validate_address(self, address) }

    fn process_history_loop(&self, ctx: MmArc) -> Box<dyn Future<Item = (), Error = ()> + Send> {
        Box::new(self.clone().history_loop(ctx).map(|_| Ok(())).boxed().compat())
    }

    fn history_sync_status(&self) -> HistorySyncState { utxo_common::history_sync_status(&self.utxo) }

    /// This method is called to check our QTUM balance.
    fn get_trade_fee(&self) -> Box<dyn Future<Item = TradeFee, Error = String> + Send> {
        // `erc20Payment` may require two `approve` contract calls in worst case,
        let gas_fee = (2 * QRC20_GAS_LIMIT_DEFAULT + QRC20_PAYMENT_GAS_LIMIT) * QRC20_GAS_PRICE_DEFAULT;

        let selfi = self.clone();
        let fut = async move {
            let fee = try_s!(selfi.get_qrc20_tx_fee(gas_fee).await);
            Ok(TradeFee {
                coin: selfi.platform.clone(),
                amount: big_decimal_from_sat(fee as i64, selfi.utxo.decimals).into(),
                paid_from_trading_vol: false,
            })
        };
        Box::new(fut.boxed().compat())
    }

    fn get_sender_trade_fee(&self, value: TradePreimageValue, stage: FeeApproxStage) -> TradePreimageFut<TradeFee> {
        let selfi = self.clone();
        let decimals = self.utxo.decimals;
        let fut = async move {
            // pass the dummy params
            let timelock = (now_ms() / 1000) as u32;
            let secret_hash = vec![0; 20];
            let swap_id = qrc20_swap_id(timelock, &secret_hash);
            let receiver_addr = H160::default();
            // we can avoid the requesting balance, because it doesn't affect the total fee
            let my_balance = U256::max_value();
            let value = match value {
                TradePreimageValue::Exact(value) | TradePreimageValue::UpperBound(value) => {
                    wei_from_big_decimal(&value, decimals)?
                },
            };

            let erc20_payment_fee = {
                let erc20_payment_outputs = selfi
                    .generate_swap_payment_outputs(
                        my_balance,
                        swap_id.clone(),
                        value,
                        timelock,
                        secret_hash.clone(),
                        receiver_addr,
                        selfi.swap_contract_address,
                    )
                    .await?;
                selfi
                    .preimage_trade_fee_required_to_send_outputs(erc20_payment_outputs, &stage)
                    .await?
            };

            let sender_refund_fee = {
                let sender_refund_output = selfi.sender_refund_output(
                    &selfi.swap_contract_address,
                    swap_id,
                    value,
                    secret_hash,
                    receiver_addr,
                )?;
                selfi
                    .preimage_trade_fee_required_to_send_outputs(vec![sender_refund_output], &stage)
                    .await?
            };

            let total_fee = erc20_payment_fee + sender_refund_fee;
            Ok(TradeFee {
                coin: selfi.platform.clone(),
                amount: total_fee.into(),
                paid_from_trading_vol: false,
            })
        };
        Box::new(fut.boxed().compat())
    }

    fn get_receiver_trade_fee(&self, stage: FeeApproxStage) -> TradePreimageFut<TradeFee> {
        let selfi = self.clone();
        let fut = async move {
            // pass the dummy params
            let timelock = (now_ms() / 1000) as u32;
            let secret = vec![0; 32];
            let swap_id = qrc20_swap_id(timelock, &secret[0..20]);
            let sender_addr = H160::default();
            // get the max available value that we can pass into the contract call params
            // see `generate_contract_call_script_pubkey`
            let value = u64::max_value().into();
            let output =
                selfi.receiver_spend_output(&selfi.swap_contract_address, swap_id, value, secret, sender_addr)?;

            let total_fee = selfi
                .preimage_trade_fee_required_to_send_outputs(vec![output], &stage)
                .await?;
            Ok(TradeFee {
                coin: selfi.platform.clone(),
                amount: total_fee.into(),
                paid_from_trading_vol: false,
            })
        };
        Box::new(fut.boxed().compat())
    }

    fn get_fee_to_send_taker_fee(
        &self,
        dex_fee_amount: BigDecimal,
        stage: FeeApproxStage,
    ) -> TradePreimageFut<TradeFee> {
        let selfi = self.clone();
        let fut = async move {
            let amount = wei_from_big_decimal(&dex_fee_amount, selfi.utxo.decimals)?;

            // pass the dummy params
            let to_addr = H160::default();
            let transfer_output =
                selfi.transfer_output(to_addr, amount, QRC20_GAS_LIMIT_DEFAULT, QRC20_GAS_PRICE_DEFAULT)?;

            let total_fee = selfi
                .preimage_trade_fee_required_to_send_outputs(vec![transfer_output], &stage)
                .await?;
            Ok(TradeFee {
                coin: selfi.platform.clone(),
                amount: total_fee.into(),
                paid_from_trading_vol: false,
            })
        };
        Box::new(fut.boxed().compat())
    }

    fn required_confirmations(&self) -> u64 { utxo_common::required_confirmations(&self.utxo) }

    fn requires_notarization(&self) -> bool { utxo_common::requires_notarization(&self.utxo) }

    fn set_required_confirmations(&self, confirmations: u64) {
        utxo_common::set_required_confirmations(&self.utxo, confirmations)
    }

    fn set_requires_notarization(&self, requires_nota: bool) {
        utxo_common::set_requires_notarization(&self.utxo, requires_nota)
    }

    fn swap_contract_address(&self) -> Option<BytesJson> {
        Some(BytesJson::from(self.swap_contract_address.0.as_ref()))
    }

    fn mature_confirmations(&self) -> Option<u32> { Some(self.utxo.conf.mature_confirmations) }

    fn coin_protocol_info(&self) -> Vec<u8> { utxo_common::coin_protocol_info(&self.utxo) }

    fn is_coin_protocol_supported(&self, info: &Option<Vec<u8>>) -> bool {
        utxo_common::is_coin_protocol_supported(&self.utxo, info)
    }
}

pub fn qrc20_swap_id(time_lock: u32, secret_hash: &[u8]) -> Vec<u8> {
    let mut input = vec![];
    input.extend_from_slice(&time_lock.to_le_bytes());
    input.extend_from_slice(secret_hash);
    sha256(&input).to_vec()
}

pub fn contract_addr_into_rpc_format(address: &H160) -> H160Json { H160Json::from(address.0) }

#[derive(Clone, Debug, Deserialize, PartialEq, Serialize)]
pub struct Qrc20FeeDetails {
    /// Coin name
    pub coin: String,
    /// Standard UTXO miner fee based on transaction size
    pub miner_fee: BigDecimal,
    /// Gas limit in satoshi.
    pub gas_limit: u64,
    /// Gas price in satoshi.
    pub gas_price: u64,
    /// Total used gas.
    pub total_gas_fee: BigDecimal,
}

async fn qrc20_withdraw(coin: Qrc20Coin, req: WithdrawRequest) -> WithdrawResult {
    let to_addr = UtxoAddress::from_str(&req.to)
        .map_err(|e| e.to_string())
        .map_to_mm(WithdrawError::InvalidAddress)?;
    let conf = &coin.utxo.conf;
    let is_p2pkh = to_addr.prefix == conf.pub_addr_prefix && to_addr.t_addr_prefix == conf.pub_t_addr_prefix;
    let is_p2sh =
        to_addr.prefix == conf.p2sh_addr_prefix && to_addr.t_addr_prefix == conf.p2sh_t_addr_prefix && conf.segwit;
    if !is_p2pkh && !is_p2sh {
        let error = "Expected either P2PKH or P2SH".to_owned();
        return MmError::err(WithdrawError::InvalidAddress(error));
    }

    let _utxo_lock = UTXO_LOCK.lock().await;

    let qrc20_balance = coin.my_spendable_balance().compat().await?;

    // the qrc20_amount_sat is used only within smart contract calls
    let (qrc20_amount_sat, qrc20_amount) = if req.max {
        let amount = wei_from_big_decimal(&qrc20_balance, coin.utxo.decimals)?;
        if amount.is_zero() {
            return MmError::err(WithdrawError::ZeroBalanceToWithdrawMax);
        }
        (amount, qrc20_balance.clone())
    } else {
        let amount_sat = wei_from_big_decimal(&req.amount, coin.utxo.decimals)?;
        if req.amount > qrc20_balance {
            return MmError::err(WithdrawError::NotSufficientBalance {
                coin: coin.ticker().to_owned(),
                available: qrc20_balance,
                required: req.amount,
            });
        }
        (amount_sat, req.amount)
    };

    let (gas_limit, gas_price) = match req.fee {
        Some(WithdrawFee::Qrc20Gas { gas_limit, gas_price }) => (gas_limit, gas_price),
        Some(fee_policy) => {
            let error = format!("Expected 'Qrc20Gas' fee type, found {:?}", fee_policy);
            return MmError::err(WithdrawError::InvalidFeePolicy(error));
        },
        None => (QRC20_GAS_LIMIT_DEFAULT, QRC20_GAS_PRICE_DEFAULT),
    };

    // [`Qrc20Coin::transfer_output`] shouldn't fail if the arguments are correct
    let transfer_output = coin.transfer_output(
        qtum::contract_addr_from_utxo_addr(to_addr.clone()),
        qrc20_amount_sat,
        gas_limit,
        gas_price,
    )?;
    let outputs = vec![transfer_output];

    let GenerateQrc20TxResult {
        signed,
        miner_fee,
        gas_fee,
    } = coin
        .generate_qrc20_transaction(outputs)
        .await
        .mm_err(|gen_tx_error| gen_tx_error.into_withdraw_error(coin.platform.clone(), coin.utxo.decimals))?;

    let my_address = coin.utxo.address_mode.certain_or_err()?;
    let received_by_me = if to_addr == *my_address {
        qrc20_amount.clone()
    } else {
        0.into()
    };
    let my_balance_change = &received_by_me - &qrc20_amount;

    // [`MarketCoinOps::my_address`] and [`UtxoCommonOps::display_address`] shouldn't fail
    let my_address_string = coin.my_address().map_to_mm(WithdrawError::InternalError)?;
    let to_address = to_addr.display_address().map_to_mm(WithdrawError::InternalError)?;

    let fee_details = Qrc20FeeDetails {
        // QRC20 fees are paid in base platform currency (in particular Qtum)
        coin: coin.platform.clone(),
        miner_fee: utxo_common::big_decimal_from_sat(miner_fee as i64, coin.utxo.decimals),
        gas_limit,
        gas_price,
        total_gas_fee: utxo_common::big_decimal_from_sat(gas_fee as i64, coin.utxo.decimals),
    };
    Ok(TransactionDetails {
        from: vec![my_address_string],
        to: vec![to_address],
        total_amount: qrc20_amount.clone(),
        spent_by_me: qrc20_amount,
        received_by_me,
        my_balance_change,
        tx_hash: signed.hash().reversed().to_vec().into(),
        tx_hex: serialize(&signed).into(),
        fee_details: Some(fee_details.into()),
        block_height: 0,
        coin: conf.ticker.clone(),
        internal_id: vec![].into(),
        timestamp: now_ms() / 1000,
        kmd_rewards: None,
        transaction_type: TransactionType::StandardTransfer,
    })
}

/// Parse the given topic to `H160` address.
fn address_from_log_topic(topic: &str) -> Result<H160, String> {
    if topic.len() != 64 {
        return ERR!(
            "Topic {:?} is expected to be H256 encoded topic (with length of 64)",
            topic
        );
    }

    // skip the first 24 characters to parse the last 40 characters to H160.
    // https://github.com/qtumproject/qtum-electrum/blob/v4.0.2/electrum/wallet.py#L2112
    let hash = try_s!(H160Json::from_str(&topic[24..]));
    Ok(hash.0.into())
}

fn address_to_log_topic(address: &H160) -> String {
    let zeros = std::str::from_utf8(&[b'0'; 24]).expect("Expected a valid str from slice of '0' chars");
    let mut topic = format!("{:02x}", address);
    topic.insert_str(0, zeros);
    topic
}

pub struct TransferEventDetails {
    contract_address: H160,
    amount: U256,
    sender: H160,
    receiver: H160,
}

fn transfer_event_from_log(log: &LogEntry) -> Result<TransferEventDetails, String> {
    let contract_address = if log.address.starts_with("0x") {
        try_s!(qtum::contract_addr_from_str(&log.address))
    } else {
        let address = format!("0x{}", log.address);
        try_s!(qtum::contract_addr_from_str(&address))
    };

    if log.topics.len() != 3 {
        return ERR!("'Transfer' event must have 3 topics, found, {}", log.topics.len());
    }

    // https://github.com/qtumproject/qtum-electrum/blob/v4.0.2/electrum/wallet.py#L2111
    let amount = try_s!(U256::from_str(&log.data));

    // https://github.com/qtumproject/qtum-electrum/blob/v4.0.2/electrum/wallet.py#L2112
    let sender = try_s!(address_from_log_topic(&log.topics[1]));
    // https://github.com/qtumproject/qtum-electrum/blob/v4.0.2/electrum/wallet.py#L2113
    let receiver = try_s!(address_from_log_topic(&log.topics[2]));
    Ok(TransferEventDetails {
        contract_address,
        amount,
        sender,
        receiver,
    })
}<|MERGE_RESOLUTION|>--- conflicted
+++ resolved
@@ -5,28 +5,16 @@
 use crate::utxo::rpc_clients::{ElectrumClient, NativeClient, UnspentInfo, UtxoRpcClientEnum, UtxoRpcClientOps,
                                UtxoRpcError, UtxoRpcFut, UtxoRpcResult};
 use crate::utxo::utxo_common::{self, big_decimal_from_sat, check_all_inputs_signed_by_pub, UtxoTxBuilder};
-<<<<<<< HEAD
 use crate::utxo::{qtum, ActualTxFee, AdditionalTxData, BroadcastTxErr, FeePolicy, GenerateTxError, HistoryUtxoTx,
                   HistoryUtxoTxMap, PrivKeyBuildPolicy, RecentlySpentOutPoints, UtxoActivationParams,
                   UtxoAddressFormat, UtxoCoinBuildError, UtxoCoinBuildResult, UtxoCoinBuilder, UtxoCoinFields,
                   UtxoCommonOps, UtxoFromLegacyReqErr, UtxoTx, UtxoTxBroadcastOps, UtxoTxGenerationOps,
                   VerboseTransactionFrom, UTXO_LOCK};
-use crate::{AddressModeNotSupported, BalanceError, BalanceFut, CoinBalance, CoinBalancesWithTokens, FeeApproxStage,
-            FoundSwapTxSpend, HistorySyncState, MarketCoinOps, MmCoin, NegotiateSwapContractAddrErr,
-            PrivKeyNotAllowed, SwapOps, TradeFee, TradePreimageError, TradePreimageFut, TradePreimageResult,
-            TradePreimageValue, TransactionDetails, TransactionEnum, TransactionFut, TransactionType,
-            ValidateAddressResult, WithdrawError, WithdrawFee, WithdrawFut, WithdrawRequest, WithdrawResult};
-=======
-use crate::utxo::{qtum, sign_tx, ActualTxFee, AdditionalTxData, BroadcastTxErr, FeePolicy, GenerateTxError,
-                  HistoryUtxoTx, HistoryUtxoTxMap, RecentlySpentOutPoints, UtxoActivationParams, UtxoAddressFormat,
-                  UtxoCoinBuilder, UtxoCoinFields, UtxoCommonOps, UtxoFromLegacyReqErr, UtxoTx, UtxoTxBroadcastOps,
-                  UtxoTxGenerationOps, VerboseTransactionFrom, UTXO_LOCK};
-use crate::{BalanceError, BalanceFut, CoinBalance, FeeApproxStage, FoundSwapTxSpend, HistorySyncState, MarketCoinOps,
-            MmCoin, NegotiateSwapContractAddrErr, SwapOps, TradeFee, TradePreimageError, TradePreimageFut,
-            TradePreimageResult, TradePreimageValue, TransactionDetails, TransactionEnum, TransactionFut,
-            TransactionType, ValidateAddressResult, WithdrawError, WithdrawFee, WithdrawFut, WithdrawRequest,
-            WithdrawResult};
->>>>>>> d78b56df
+use crate::{AddressModeNotSupported, BalanceError, BalanceFut, CoinBalance, FeeApproxStage, FoundSwapTxSpend,
+            HistorySyncState, MarketCoinOps, MmCoin, NegotiateSwapContractAddrErr, PrivKeyNotAllowed, SwapOps,
+            TradeFee, TradePreimageError, TradePreimageFut, TradePreimageResult, TradePreimageValue,
+            TransactionDetails, TransactionEnum, TransactionFut, TransactionType, ValidateAddressResult,
+            WithdrawError, WithdrawFee, WithdrawFut, WithdrawRequest, WithdrawResult};
 use async_trait::async_trait;
 use bigdecimal::BigDecimal;
 use bitcrypto::{dhash160, sha256};
