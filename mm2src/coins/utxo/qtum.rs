use super::*;
use crate::utxo::qtum::qtum_delegation::QtumStakingAbiError;
use crate::{eth, CanRefundHtlc, CoinBalance, CoinBalancesWithTokens, DelegationFut, NegotiateSwapContractAddrErr,
            StakingInfosFut, SwapOps, TradePreimageValue, ValidateAddressResult, WithdrawFut};
use common::mm_metrics::MetricsArc;
use common::mm_number::MmNumber;
use ethereum_types::H160;
use futures::{FutureExt, TryFutureExt};
<<<<<<< HEAD
use keys::AddressHashEnum;
=======
use keys::AddressHash;
>>>>>>> 93c77b7a
use serialization::CoinVariant;

pub const QTUM_STANDARD_DUST: u64 = 1000;

#[path = "qtum_delegation.rs"] mod qtum_delegation;
#[derive(Debug, Serialize, Deserialize)]
#[serde(tag = "format")]
pub enum QtumAddressFormat {
    /// Standard Qtum/UTXO address format.
    #[serde(rename = "wallet")]
    Wallet,
    /// Contract address format. The same as used in ETH/ERC20.
    /// Note starts with "0x" prefix.
    #[serde(rename = "contract")]
    Contract,
}

pub trait QtumDelegationOps {
    fn add_delegation(&self, request: QtumDelegationRequest) -> DelegationFut;

    fn get_delegation_infos(&self) -> StakingInfosFut;

    fn remove_delegation(&self) -> DelegationFut;

    fn generate_pod(&self, addr_hash: AddressHash) -> Result<keys::Signature, MmError<QtumStakingAbiError>>;
}

#[async_trait]
pub trait QtumBasedCoin: AsRef<UtxoCoinFields> + UtxoCommonOps + MarketCoinOps {
    async fn qtum_balance(&self) -> BalanceResult<CoinBalance> {
        let balance = self
            .as_ref()
            .rpc_client
            .display_balance(self.as_ref().my_address.clone(), self.as_ref().decimals)
            .compat()
            .await?;

        let unspendable = utxo_common::my_unspendable_balance(self, &balance).await?;
        let spendable = &balance - &unspendable;
        Ok(CoinBalance { spendable, unspendable })
    }

    fn convert_to_address(&self, from: &str, to_address_format: Json) -> Result<String, String> {
        let to_address_format: QtumAddressFormat =
            json::from_value(to_address_format).map_err(|e| ERRL!("Error on parse Qtum address format {:?}", e))?;
        let from_address = try_s!(self.utxo_address_from_any_format(from));
        match to_address_format {
            QtumAddressFormat::Wallet => Ok(from_address.to_string()),
            QtumAddressFormat::Contract => Ok(display_as_contract_address(from_address)),
        }
    }

    /// Try to parse address from either wallet (UTXO) format or contract format.
    fn utxo_address_from_any_format(&self, from: &str) -> Result<Address, String> {
        let utxo_err = match Address::from_str(from) {
            Ok(addr) => {
                let is_p2pkh = addr.prefix == self.as_ref().conf.pub_addr_prefix
                    && addr.t_addr_prefix == self.as_ref().conf.pub_t_addr_prefix;
                if is_p2pkh {
                    return Ok(addr);
                }
                "Address has invalid prefixes".to_string()
            },
            Err(e) => e.to_string(),
        };
        let utxo_segwit_err = match Address::from_segwitaddress(
            from,
            self.as_ref().conf.checksum_type,
            self.as_ref().my_address.prefix,
            self.as_ref().my_address.t_addr_prefix,
        ) {
            Ok(addr) => {
                let is_segwit =
                    addr.hrp.is_some() && addr.hrp == self.as_ref().conf.bech32_hrp && self.as_ref().conf.segwit;
                if is_segwit {
                    return Ok(addr);
                }
                "Address has invalid hrp".to_string()
            },
            Err(e) => e,
        };
        let contract_err = match contract_addr_from_str(from) {
            Ok(contract_addr) => return Ok(self.utxo_addr_from_contract_addr(contract_addr)),
            Err(e) => e,
        };
        ERR!(
            "error on parse wallet address: {:?}, {:?}, error on parse contract address: {:?}",
            utxo_err,
            utxo_segwit_err,
            contract_err,
        )
    }

    fn utxo_addr_from_contract_addr(&self, address: H160) -> Address {
        let utxo = self.as_ref();
        Address {
            prefix: utxo.conf.pub_addr_prefix,
            t_addr_prefix: utxo.conf.pub_t_addr_prefix,
            hash: AddressHashEnum::AddressHash(address.0.into()),
            checksum_type: utxo.conf.checksum_type,
            hrp: utxo.conf.bech32_hrp.clone(),
            addr_format: utxo.my_address.addr_format.clone(),
        }
    }

    fn my_addr_as_contract_addr(&self) -> H160 { contract_addr_from_utxo_addr(self.as_ref().my_address.clone()) }

    fn utxo_address_from_contract_addr(&self, address: H160) -> Address {
        let utxo = self.as_ref();
        Address {
            prefix: utxo.conf.pub_addr_prefix,
            t_addr_prefix: utxo.conf.pub_t_addr_prefix,
            hash: AddressHashEnum::AddressHash(address.0.into()),
            checksum_type: utxo.conf.checksum_type,
            hrp: utxo.conf.bech32_hrp.clone(),
            addr_format: utxo.my_address.addr_format.clone(),
        }
    }

    fn contract_address_from_raw_pubkey(&self, pubkey: &[u8]) -> Result<H160, String> {
        let utxo = self.as_ref();
        let qtum_address = try_s!(utxo_common::address_from_raw_pubkey(
            pubkey,
            utxo.conf.pub_addr_prefix,
            utxo.conf.pub_t_addr_prefix,
            utxo.conf.checksum_type,
            utxo.conf.bech32_hrp.clone(),
            utxo.my_address.addr_format.clone()
        ));
        Ok(qtum::contract_addr_from_utxo_addr(qtum_address))
    }

    fn is_qtum_unspent_mature(&self, output: &RpcTransaction) -> bool {
        let is_qrc20_coinbase = output.vout.iter().any(|x| x.is_empty());
        let is_coinbase = output.is_coinbase() || is_qrc20_coinbase;
        !is_coinbase || output.confirmations >= self.as_ref().conf.mature_confirmations
    }
}

#[derive(Clone, Debug)]
pub struct QtumCoin {
    utxo_arc: UtxoArc,
}

impl AsRef<UtxoCoinFields> for QtumCoin {
    fn as_ref(&self) -> &UtxoCoinFields { &self.utxo_arc }
}

impl From<UtxoArc> for QtumCoin {
    fn from(coin: UtxoArc) -> QtumCoin { QtumCoin { utxo_arc: coin } }
}

impl From<QtumCoin> for UtxoArc {
    fn from(coin: QtumCoin) -> Self { coin.utxo_arc }
}

pub async fn qtum_coin_from_conf_and_params(
    ctx: &MmArc,
    ticker: &str,
    conf: &Json,
    activation_params: UtxoActivationParams,
    priv_key: &[u8],
) -> Result<QtumCoin, String> {
    let coin: QtumCoin = try_s!(
        utxo_common::utxo_arc_from_conf_and_params(ctx, ticker, conf, activation_params, priv_key, QtumCoin::from)
            .await
    );
    Ok(coin)
}

impl QtumBasedCoin for QtumCoin {}

#[derive(Clone, Debug, Deserialize)]
pub struct QtumDelegationRequest {
    pub address: String,
    pub fee: Option<u64>,
}

#[derive(Clone, Debug, PartialEq, Serialize, Deserialize)]
pub struct QtumStakingInfosDetails {
    pub amount: BigDecimal,
    pub staker: Option<String>,
    pub am_i_staking: bool,
    pub is_staking_supported: bool,
}

// if mockable is placed before async_trait there is `munmap_chunk(): invalid pointer` error on async fn mocking attempt
#[async_trait]
#[cfg_attr(test, mockable)]
impl UtxoTxBroadcastOps for QtumCoin {
    async fn broadcast_tx(&self, tx: &UtxoTx) -> Result<H256Json, MmError<BroadcastTxErr>> {
        utxo_common::broadcast_tx(self, tx).await
    }
}

#[async_trait]
#[cfg_attr(test, mockable)]
impl UtxoTxGenerationOps for QtumCoin {
    async fn get_tx_fee(&self) -> Result<ActualTxFee, JsonRpcError> { utxo_common::get_tx_fee(&self.utxo_arc).await }

    async fn calc_interest_if_required(
        &self,
        unsigned: TransactionInputSigner,
        data: AdditionalTxData,
        my_script_pub: Bytes,
    ) -> UtxoRpcResult<(TransactionInputSigner, AdditionalTxData)> {
        utxo_common::calc_interest_if_required(self, unsigned, data, my_script_pub).await
    }
}

#[async_trait]
#[cfg_attr(test, mockable)]
impl UtxoCommonOps for QtumCoin {
    async fn get_htlc_spend_fee(&self, tx_size: u64) -> UtxoRpcResult<u64> {
        utxo_common::get_htlc_spend_fee(self, tx_size).await
    }

    fn addresses_from_script(&self, script: &Script) -> Result<Vec<Address>, String> {
        utxo_common::addresses_from_script(self, script)
    }

    fn denominate_satoshis(&self, satoshi: i64) -> f64 { utxo_common::denominate_satoshis(&self.utxo_arc, satoshi) }

    fn my_public_key(&self) -> &Public { self.utxo_arc.key_pair.public() }

    fn address_from_str(&self, address: &str) -> Result<Address, String> {
        utxo_common::checked_address_from_str(&self.utxo_arc, address)
    }

    async fn get_current_mtp(&self) -> UtxoRpcResult<u32> {
        utxo_common::get_current_mtp(&self.utxo_arc, CoinVariant::Qtum).await
    }

    fn is_unspent_mature(&self, output: &RpcTransaction) -> bool { self.is_qtum_unspent_mature(output) }

    async fn calc_interest_of_tx(
        &self,
        _tx: &UtxoTx,
        _input_transactions: &mut HistoryUtxoTxMap,
    ) -> UtxoRpcResult<u64> {
        MmError::err(UtxoRpcError::Internal(
            "QTUM coin doesn't support transaction rewards".to_owned(),
        ))
    }

    async fn get_mut_verbose_transaction_from_map_or_rpc<'a, 'b>(
        &'a self,
        tx_hash: H256Json,
        utxo_tx_map: &'b mut HistoryUtxoTxMap,
    ) -> UtxoRpcResult<&'b mut HistoryUtxoTx> {
        utxo_common::get_mut_verbose_transaction_from_map_or_rpc(self, tx_hash, utxo_tx_map).await
    }

    async fn p2sh_spending_tx(
        &self,
        prev_transaction: UtxoTx,
        redeem_script: Bytes,
        outputs: Vec<TransactionOutput>,
        script_data: Script,
        sequence: u32,
        lock_time: u32,
    ) -> Result<UtxoTx, String> {
        utxo_common::p2sh_spending_tx(
            self,
            prev_transaction,
            redeem_script,
            outputs,
            script_data,
            sequence,
            lock_time,
        )
        .await
    }

    async fn ordered_mature_unspents<'a>(
        &'a self,
        address: &Address,
    ) -> UtxoRpcResult<(Vec<UnspentInfo>, AsyncMutexGuard<'a, RecentlySpentOutPoints>)> {
        utxo_common::ordered_mature_unspents(self, address).await
    }

    fn get_verbose_transaction_from_cache_or_rpc(&self, txid: H256Json) -> UtxoRpcFut<VerboseTransactionFrom> {
        let selfi = self.clone();
        let fut = async move { utxo_common::get_verbose_transaction_from_cache_or_rpc(&selfi.utxo_arc, txid).await };
        Box::new(fut.boxed().compat())
    }

    async fn cache_transaction_if_possible(&self, tx: &RpcTransaction) -> Result<(), String> {
        utxo_common::cache_transaction_if_possible(&self.utxo_arc, tx).await
    }

    async fn list_unspent_ordered<'a>(
        &'a self,
        address: &Address,
    ) -> UtxoRpcResult<(Vec<UnspentInfo>, AsyncMutexGuard<'a, RecentlySpentOutPoints>)> {
        utxo_common::ordered_mature_unspents(self, address).await
    }

    async fn preimage_trade_fee_required_to_send_outputs(
        &self,
        outputs: Vec<TransactionOutput>,
        fee_policy: FeePolicy,
        gas_fee: Option<u64>,
        stage: &FeeApproxStage,
    ) -> TradePreimageResult<BigDecimal> {
        utxo_common::preimage_trade_fee_required_to_send_outputs(self, outputs, fee_policy, gas_fee, stage).await
    }

    fn increase_dynamic_fee_by_stage(&self, dynamic_fee: u64, stage: &FeeApproxStage) -> u64 {
        utxo_common::increase_dynamic_fee_by_stage(self, dynamic_fee, stage)
    }

    async fn p2sh_tx_locktime(&self, htlc_locktime: u32) -> Result<u32, MmError<UtxoRpcError>> {
        utxo_common::p2sh_tx_locktime(self, &self.utxo_arc.conf.ticker, htlc_locktime).await
    }

    fn addr_format_for_standard_scripts(&self) -> UtxoAddressFormat {
        utxo_common::addr_format_for_standard_scripts(self)
    }
}

#[async_trait]
impl UtxoStandardOps for QtumCoin {
    async fn tx_details_by_hash(
        &self,
        hash: &[u8],
        input_transactions: &mut HistoryUtxoTxMap,
    ) -> Result<TransactionDetails, String> {
        utxo_common::tx_details_by_hash(self, hash, input_transactions).await
    }

    async fn request_tx_history(&self, metrics: MetricsArc) -> RequestTxHistoryResult {
        utxo_common::request_tx_history(self, metrics).await
    }

    async fn update_kmd_rewards(
        &self,
        tx_details: &mut TransactionDetails,
        input_transactions: &mut HistoryUtxoTxMap,
    ) -> UtxoRpcResult<()> {
        utxo_common::update_kmd_rewards(self, tx_details, input_transactions).await
    }
}

impl SwapOps for QtumCoin {
    fn send_taker_fee(&self, fee_addr: &[u8], amount: BigDecimal, _uuid: &[u8]) -> TransactionFut {
        utxo_common::send_taker_fee(self.clone(), fee_addr, amount)
    }

    fn send_maker_payment(
        &self,
        time_lock: u32,
        taker_pub: &[u8],
        secret_hash: &[u8],
        amount: BigDecimal,
        _swap_contract_address: &Option<BytesJson>,
    ) -> TransactionFut {
        utxo_common::send_maker_payment(self.clone(), time_lock, taker_pub, secret_hash, amount)
    }

    fn send_taker_payment(
        &self,
        time_lock: u32,
        maker_pub: &[u8],
        secret_hash: &[u8],
        amount: BigDecimal,
        _swap_contract_address: &Option<BytesJson>,
    ) -> TransactionFut {
        utxo_common::send_taker_payment(self.clone(), time_lock, maker_pub, secret_hash, amount)
    }

    fn send_maker_spends_taker_payment(
        &self,
        taker_payment_tx: &[u8],
        time_lock: u32,
        taker_pub: &[u8],
        secret: &[u8],
        _swap_contract_address: &Option<BytesJson>,
    ) -> TransactionFut {
        utxo_common::send_maker_spends_taker_payment(self.clone(), taker_payment_tx, time_lock, taker_pub, secret)
    }

    fn send_taker_spends_maker_payment(
        &self,
        maker_payment_tx: &[u8],
        time_lock: u32,
        maker_pub: &[u8],
        secret: &[u8],
        _swap_contract_address: &Option<BytesJson>,
    ) -> TransactionFut {
        utxo_common::send_taker_spends_maker_payment(self.clone(), maker_payment_tx, time_lock, maker_pub, secret)
    }

    fn send_taker_refunds_payment(
        &self,
        taker_payment_tx: &[u8],
        time_lock: u32,
        maker_pub: &[u8],
        secret_hash: &[u8],
        _swap_contract_address: &Option<BytesJson>,
    ) -> TransactionFut {
        utxo_common::send_taker_refunds_payment(self.clone(), taker_payment_tx, time_lock, maker_pub, secret_hash)
    }

    fn send_maker_refunds_payment(
        &self,
        maker_payment_tx: &[u8],
        time_lock: u32,
        taker_pub: &[u8],
        secret_hash: &[u8],
        _swap_contract_address: &Option<BytesJson>,
    ) -> TransactionFut {
        utxo_common::send_maker_refunds_payment(self.clone(), maker_payment_tx, time_lock, taker_pub, secret_hash)
    }

    fn validate_fee(
        &self,
        fee_tx: &TransactionEnum,
        expected_sender: &[u8],
        fee_addr: &[u8],
        amount: &BigDecimal,
        min_block_number: u64,
        _uuid: &[u8],
    ) -> Box<dyn Future<Item = (), Error = String> + Send> {
        let tx = match fee_tx {
            TransactionEnum::UtxoTx(tx) => tx.clone(),
            _ => panic!(),
        };
        utxo_common::validate_fee(
            self.clone(),
            tx,
            utxo_common::DEFAULT_FEE_VOUT,
            expected_sender,
            amount,
            min_block_number,
            fee_addr,
        )
    }

    fn validate_maker_payment(
        &self,
        payment_tx: &[u8],
        time_lock: u32,
        maker_pub: &[u8],
        priv_bn_hash: &[u8],
        amount: BigDecimal,
        _swap_contract_address: &Option<BytesJson>,
    ) -> Box<dyn Future<Item = (), Error = String> + Send> {
        utxo_common::validate_maker_payment(self, payment_tx, time_lock, maker_pub, priv_bn_hash, amount)
    }

    fn validate_taker_payment(
        &self,
        payment_tx: &[u8],
        time_lock: u32,
        taker_pub: &[u8],
        priv_bn_hash: &[u8],
        amount: BigDecimal,
        _swap_contract_address: &Option<BytesJson>,
    ) -> Box<dyn Future<Item = (), Error = String> + Send> {
        utxo_common::validate_taker_payment(self, payment_tx, time_lock, taker_pub, priv_bn_hash, amount)
    }

    fn check_if_my_payment_sent(
        &self,
        time_lock: u32,
        other_pub: &[u8],
        secret_hash: &[u8],
        _search_from_block: u64,
        _swap_contract_address: &Option<BytesJson>,
    ) -> Box<dyn Future<Item = Option<TransactionEnum>, Error = String> + Send> {
        utxo_common::check_if_my_payment_sent(self.clone(), time_lock, other_pub, secret_hash)
    }

    fn search_for_swap_tx_spend_my(
        &self,
        time_lock: u32,
        other_pub: &[u8],
        secret_hash: &[u8],
        tx: &[u8],
        search_from_block: u64,
        _swap_contract_address: &Option<BytesJson>,
    ) -> Result<Option<FoundSwapTxSpend>, String> {
        utxo_common::search_for_swap_tx_spend_my(
            &self.utxo_arc,
            time_lock,
            other_pub,
            secret_hash,
            tx,
            utxo_common::DEFAULT_SWAP_VOUT,
            search_from_block,
        )
    }

    fn search_for_swap_tx_spend_other(
        &self,
        time_lock: u32,
        other_pub: &[u8],
        secret_hash: &[u8],
        tx: &[u8],
        search_from_block: u64,
        _swap_contract_address: &Option<BytesJson>,
    ) -> Result<Option<FoundSwapTxSpend>, String> {
        utxo_common::search_for_swap_tx_spend_other(
            &self.utxo_arc,
            time_lock,
            other_pub,
            secret_hash,
            tx,
            utxo_common::DEFAULT_SWAP_VOUT,
            search_from_block,
        )
    }

    fn extract_secret(&self, secret_hash: &[u8], spend_tx: &[u8]) -> Result<Vec<u8>, String> {
        utxo_common::extract_secret(secret_hash, spend_tx)
    }

    fn can_refund_htlc(&self, locktime: u64) -> Box<dyn Future<Item = CanRefundHtlc, Error = String> + Send + '_> {
        Box::new(
            utxo_common::can_refund_htlc(self, locktime)
                .boxed()
                .map_err(|e| ERRL!("{}", e))
                .compat(),
        )
    }

    fn negotiate_swap_contract_addr(
        &self,
        _other_side_address: Option<&[u8]>,
    ) -> Result<Option<BytesJson>, MmError<NegotiateSwapContractAddrErr>> {
        Ok(None)
    }
}

impl MarketCoinOps for QtumCoin {
    fn ticker(&self) -> &str { &self.utxo_arc.conf.ticker }

    fn my_address(&self) -> Result<String, String> { utxo_common::my_address(self) }

    fn my_balance(&self) -> BalanceFut<CoinBalance> {
        let selfi = self.clone();
        let fut = async move { selfi.qtum_balance().await };
        Box::new(fut.boxed().compat())
    }

    fn base_coin_balance(&self) -> BalanceFut<BigDecimal> { utxo_common::base_coin_balance(self) }

    fn get_balances_with_tokens(&self) -> BalanceFut<CoinBalancesWithTokens> { unimplemented!() }

    fn send_raw_tx(&self, tx: &str) -> Box<dyn Future<Item = String, Error = String> + Send> {
        utxo_common::send_raw_tx(&self.utxo_arc, tx)
    }

    fn wait_for_confirmations(
        &self,
        tx: &[u8],
        confirmations: u64,
        requires_nota: bool,
        wait_until: u64,
        check_every: u64,
    ) -> Box<dyn Future<Item = (), Error = String> + Send> {
        utxo_common::wait_for_confirmations(
            &self.utxo_arc,
            tx,
            confirmations,
            requires_nota,
            wait_until,
            check_every,
        )
    }

    fn wait_for_tx_spend(
        &self,
        transaction: &[u8],
        wait_until: u64,
        from_block: u64,
        _swap_contract_address: &Option<BytesJson>,
    ) -> TransactionFut {
        utxo_common::wait_for_output_spend(
            &self.utxo_arc,
            transaction,
            utxo_common::DEFAULT_SWAP_VOUT,
            from_block,
            wait_until,
        )
    }

    fn tx_enum_from_bytes(&self, bytes: &[u8]) -> Result<TransactionEnum, String> {
        utxo_common::tx_enum_from_bytes(self.as_ref(), bytes)
    }

    fn current_block(&self) -> Box<dyn Future<Item = u64, Error = String> + Send> {
        utxo_common::current_block(&self.utxo_arc)
    }

    fn display_priv_key(&self) -> String { utxo_common::display_priv_key(&self.utxo_arc) }

    fn min_tx_amount(&self) -> BigDecimal { utxo_common::min_tx_amount(self.as_ref()) }

    fn min_trading_vol(&self) -> MmNumber { utxo_common::min_trading_vol(self.as_ref()) }
}

impl MmCoin for QtumCoin {
    fn is_asset_chain(&self) -> bool { utxo_common::is_asset_chain(&self.utxo_arc) }

    fn withdraw(&self, req: WithdrawRequest) -> WithdrawFut {
        Box::new(utxo_common::withdraw(self.clone(), req).boxed().compat())
    }

    fn decimals(&self) -> u8 { utxo_common::decimals(&self.utxo_arc) }

    /// Check if the `to_address_format` is standard and if the `from` address is standard UTXO address.
    fn convert_to_address(&self, from: &str, to_address_format: Json) -> Result<String, String> {
        QtumBasedCoin::convert_to_address(self, from, to_address_format)
    }

    fn validate_address(&self, address: &str) -> ValidateAddressResult { utxo_common::validate_address(self, address) }

    fn process_history_loop(&self, ctx: MmArc) -> Box<dyn Future<Item = (), Error = ()> + Send> {
        Box::new(
            utxo_common::process_history_loop(self.clone(), ctx)
                .map(|_| Ok(()))
                .boxed()
                .compat(),
        )
    }

    fn history_sync_status(&self) -> HistorySyncState { utxo_common::history_sync_status(&self.utxo_arc) }

    fn get_trade_fee(&self) -> Box<dyn Future<Item = TradeFee, Error = String> + Send> {
        utxo_common::get_trade_fee(self.clone())
    }

    fn get_sender_trade_fee(&self, value: TradePreimageValue, stage: FeeApproxStage) -> TradePreimageFut<TradeFee> {
        utxo_common::get_sender_trade_fee(self.clone(), value, stage)
    }

    fn get_receiver_trade_fee(&self, _stage: FeeApproxStage) -> TradePreimageFut<TradeFee> {
        utxo_common::get_receiver_trade_fee(self.clone())
    }

    fn get_fee_to_send_taker_fee(
        &self,
        dex_fee_amount: BigDecimal,
        stage: FeeApproxStage,
    ) -> TradePreimageFut<TradeFee> {
        utxo_common::get_fee_to_send_taker_fee(self.clone(), dex_fee_amount, stage)
    }

    fn required_confirmations(&self) -> u64 { utxo_common::required_confirmations(&self.utxo_arc) }

    fn requires_notarization(&self) -> bool { utxo_common::requires_notarization(&self.utxo_arc) }

    fn set_required_confirmations(&self, confirmations: u64) {
        utxo_common::set_required_confirmations(&self.utxo_arc, confirmations)
    }

    fn set_requires_notarization(&self, requires_nota: bool) {
        utxo_common::set_requires_notarization(&self.utxo_arc, requires_nota)
    }

    fn swap_contract_address(&self) -> Option<BytesJson> { utxo_common::swap_contract_address() }

    fn mature_confirmations(&self) -> Option<u32> { Some(self.utxo_arc.conf.mature_confirmations) }

    fn coin_protocol_info(&self) -> Vec<u8> { utxo_common::coin_protocol_info(&self.utxo_arc) }

    fn is_coin_protocol_supported(&self, info: &Option<Vec<u8>>) -> bool {
        utxo_common::is_coin_protocol_supported(&self.utxo_arc, info)
    }
}

/// Parse contract address (H160) from string.
/// Qtum Contract addresses have another checksum verification algorithm, because of this do not use [`eth::valid_addr_from_str`].
pub fn contract_addr_from_str(addr: &str) -> Result<H160, String> { eth::addr_from_str(addr) }

pub fn contract_addr_from_utxo_addr(address: Address) -> H160 {
    match address.hash {
        AddressHashEnum::AddressHash(h) => h.take().into(),
        AddressHashEnum::WitnessScriptHash(_) => panic!("Unexpected AddressHashEnum"),
    }
}

pub fn display_as_contract_address(address: Address) -> String {
    let address = qtum::contract_addr_from_utxo_addr(address);
    format!("{:#02x}", address)
}<|MERGE_RESOLUTION|>--- conflicted
+++ resolved
@@ -6,11 +6,7 @@
 use common::mm_number::MmNumber;
 use ethereum_types::H160;
 use futures::{FutureExt, TryFutureExt};
-<<<<<<< HEAD
 use keys::AddressHashEnum;
-=======
-use keys::AddressHash;
->>>>>>> 93c77b7a
 use serialization::CoinVariant;
 
 pub const QTUM_STANDARD_DUST: u64 = 1000;
@@ -35,7 +31,7 @@
 
     fn remove_delegation(&self) -> DelegationFut;
 
-    fn generate_pod(&self, addr_hash: AddressHash) -> Result<keys::Signature, MmError<QtumStakingAbiError>>;
+    fn generate_pod(&self, addr_hash: AddressHashEnum) -> Result<keys::Signature, MmError<QtumStakingAbiError>>;
 }
 
 #[async_trait]
