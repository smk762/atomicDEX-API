--- conflicted
+++ resolved
@@ -9,18 +9,10 @@
 use crate::utxo::{generate_and_send_tx, sat_from_big_decimal, ActualTxFee, AdditionalTxData, BroadcastTxErr,
                   FeePolicy, GenerateTxError, RecentlySpentOutPoints, UtxoCoinConf, UtxoCoinFields, UtxoCommonOps,
                   UtxoTx, UtxoTxBroadcastOps, UtxoTxGenerationOps};
-<<<<<<< HEAD
-use crate::{BalanceFut, CoinBalance, CoinBalancesWithTokens, FeeApproxStage, FoundSwapTxSpend, HistorySyncState,
-            MarketCoinOps, MmCoin, NegotiateSwapContractAddrErr, NumConversError, PrivKeyNotAllowed, SwapOps,
-            TradeFee, TradePreimageError, TradePreimageFut, TradePreimageValue, TransactionDetails, TransactionEnum,
-            TransactionFut, TxFeeDetails, ValidateAddressResult, WithdrawError, WithdrawFee, WithdrawFut,
-            WithdrawRequest};
-=======
 use crate::{BalanceFut, CoinBalance, FeeApproxStage, FoundSwapTxSpend, HistorySyncState, MarketCoinOps, MmCoin,
-            NegotiateSwapContractAddrErr, NumConversError, SwapOps, TradeFee, TradePreimageError, TradePreimageFut,
-            TradePreimageValue, TransactionDetails, TransactionEnum, TransactionFut, TxFeeDetails,
+            NegotiateSwapContractAddrErr, NumConversError, PrivKeyNotAllowed, SwapOps, TradeFee, TradePreimageError,
+            TradePreimageFut, TradePreimageValue, TransactionDetails, TransactionEnum, TransactionFut, TxFeeDetails,
             ValidateAddressResult, WithdrawError, WithdrawFee, WithdrawFut, WithdrawRequest};
->>>>>>> d78b56df
 
 use async_trait::async_trait;
 use bitcrypto::dhash160;
