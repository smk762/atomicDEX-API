--- conflicted
+++ resolved
@@ -16,16 +16,13 @@
 #[macro_use]
 extern crate lazy_static;
 extern crate libc;
-<<<<<<< HEAD
 extern crate hyper;
 extern crate hyper_tls;
 extern crate serde;
 extern crate serde_json;
 extern crate futures_cpupool;
-=======
 #[macro_use]
 extern crate unwrap;
->>>>>>> 078d3d7f
 
 use libc::malloc;
 use std::intrinsics::copy;
@@ -53,7 +50,6 @@
     buf as *mut c_char
 }}
 
-<<<<<<< HEAD
 // Define a type so we can return multiple types of errors
 #[derive(Debug)]
 pub enum FetchError {
@@ -142,10 +138,8 @@
 }
 
 //? pub fn bytes_to_malloc (slice: &[u8]) -> *mut c_void
-=======
-//? pub fn bytes_to_malloc (slice: &[u8]) -> *mut c_void
-
-/// Use the value, preventing the compiler and linker from optimizing it away.  
+
+/// Use the value, preventing the compiler and linker from optimizing it away.
 pub fn black_box<T> (v: T) -> T {
     // https://github.com/rust-lang/rfcs/issues/1484#issuecomment-240853111
     let ret = unsafe {read_volatile (&v)};
@@ -164,7 +158,7 @@
     unwrap! (TRACE_NAME_BUF.lock())
 }
 
-/// Formats a stack frame.  
+/// Formats a stack frame.
 /// Some common and less than useful frames are skipped.
 pub fn stack_trace_frame (buf: &mut Write, symbol: &backtrace::Symbol) {
     let filename = match symbol.filename() {Some (path) => path, None => return};
@@ -194,7 +188,7 @@
 }
 
 /// Generates a string with the current stack trace.
-/// 
+///
 /// * `format` - Generates the string representation of a frame.
 /// * `output` - Function used to print the stack trace.
 ///              Printing immediately, without buffering, should make the tracing somewhat more reliable.
@@ -216,5 +210,4 @@
     // Pre-allocate the stack trace buffer in order to avoid allocating it from a signal handler.
     black_box (&*trace_buf());
     black_box (&*trace_name_buf());
-}
->>>>>>> 078d3d7f
+}